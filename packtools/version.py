"""Single source to the version across setup.py and the whole project.
"""
from __future__ import unicode_literals
<<<<<<< HEAD
__version__ = '3.0.0'
=======
__version__ = '2.17.8'
>>>>>>> 651fc0e2
<|MERGE_RESOLUTION|>--- conflicted
+++ resolved
@@ -1,8 +1,5 @@
 """Single source to the version across setup.py and the whole project.
 """
 from __future__ import unicode_literals
-<<<<<<< HEAD
-__version__ = '3.0.0'
-=======
-__version__ = '2.17.8'
->>>>>>> 651fc0e2
+
+__version__ = '3.0.0'