"""Single source to the version across setup.py and the whole project.
"""
from __future__ import unicode_literals
<<<<<<< HEAD
__version__ = '2.14.1'
=======
__version__ = '2.16.1'
>>>>>>> e0577182
<|MERGE_RESOLUTION|>--- conflicted
+++ resolved
@@ -1,8 +1,4 @@
 """Single source to the version across setup.py and the whole project.
 """
 from __future__ import unicode_literals
-<<<<<<< HEAD
-__version__ = '2.14.1'
-=======
-__version__ = '2.16.1'
->>>>>>> e0577182
+__version__ = '2.16.1'