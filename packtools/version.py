--- conflicted
+++ resolved
@@ -1,9 +1,4 @@
 """Single source to the version across setup.py and the whole project.
 """
 from __future__ import unicode_literals
-<<<<<<< HEAD
-
 __version__ = '3.0.0'
-=======
-__version__ = '2.18.0'
->>>>>>> c3651a6d
