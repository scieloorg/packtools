# coding: utf-8
from __future__ import print_function, unicode_literals
import os
import argparse
import sys
import pkg_resources
import json
import logging
import pathlib

from lxml import etree

import packtools
from packtools import exceptions


__all__ = ['summarize', 'annotate']


LOGGER = logging.getLogger(__name__)


LOGGER_FMT = '%(asctime)s [%(levelname)s] %(name)s: %(message)s'


EPILOG = """\
Copyright 2013 SciELO <scielo-dev@googlegroups.com>.
Licensed under the terms of the BSD license. Please see LICENSE in the source
code for more information.
"""


ERR_MESSAGE = "Something went wrong while working on {filename}: {details}."


AVAILABLE_SCHEMAS = ', '.join(sorted(['@'+key 
    for key in packtools.catalogs.SCH_SCHEMAS.keys()]))


def get_xmlvalidator(xmlpath, no_network, extra_sch):
    """ Get an instance of ``packtools.XMLValidator``.

    :param xmlpath: filesystem or URL to an XML file.
    :param no_network: if the parser might retrieve the DTD from the internet.
    :param extra_sch: list of paths to schematron schemas.
    """ 
    parsed_xml = packtools.XML(xmlpath, no_network=no_network)
<<<<<<< HEAD
    _extra_sch = list(extra_sch)
    extra_sch_schemas = [packtools.utils.get_schematron_from_filepath(path)
                         for path in _extra_sch]
    return packtools.XMLValidator.parse(parsed_xml, 
            extra_sch_schemas=extra_sch_schemas)
=======
    if extra_sch:
        path_to_extra_sch = packtools.utils.resolve_schematron_filepath(extra_sch)
    else:
        path_to_extra_sch = None

    return packtools.XMLValidator.parse(parsed_xml, 
            extra_schematron=path_to_extra_sch)
>>>>>>> 652fa8f7


def annotate(validator, buff, encoding=None):
    _encoding = encoding or validator.encoding
    err_xml = validator.annotate_errors()

    buff.write(etree.tostring(err_xml, pretty_print=True,
        encoding=_encoding, xml_declaration=True))


def summarize(validator, assets_basedir=None):
    """Produce a summarized result of the validation.
    """
    def _make_err_message(err):
        """ An error message is comprised of the message itself and the
        element sourceline.
        """
        err_msg = {'message': err.message}

        try:
            err_element = err.get_apparent_element(validator.lxml)
        except ValueError:
            LOGGER.info('could not find the element name in message')
            err_element = None

        if err_element is not None:
            err_msg['apparent_line'] = err_element.sourceline
        else:
            err_msg['apparent_line'] = None

        return err_msg

    dtd_is_valid, dtd_errors = validator.validate()
    sps_is_valid, sps_errors = validator.validate_style()

    summary = {
        'dtd_errors': [_make_err_message(err) for err in dtd_errors],
        'sps_errors': [_make_err_message(err) for err in sps_errors],
        'is_valid': bool(dtd_is_valid and sps_is_valid),
    }

    if assets_basedir:
        LOGGER.info('starting to look for assets')
        summary['assets'] = validator.lookup_assets(assets_basedir)
        LOGGER.info('total assets referenced: %s', len(summary['assets']))

    return summary


def _make_relative_to_base(base, paths):
    for path in paths:
        # pure paths don't access the filesystem
        posix_path = pathlib.PurePosixPath(path)
        try:
            relative_path = posix_path.relative_to(base)
        except ValueError:
            continue

        yield str(relative_path)


def validate_zip_package(filepath):
    """Validates all documents in a zip package.

    Returns a generator object that produces validation reports for each
    XML document. Validation reports are represented as 5-tuples in the form:
    (<filename>, <is_valid>, <validation_errors>, <exc_type>, <exc_value>)
    """
    with packtools.utils.Xray.fromfile(filepath) as xpack:
        xmls = xpack.show_sorted_members().get('xml', [])

        for xml in xmls:
            # useful for looking-up files relative to the xml file
            xml_dirname = os.path.dirname(xml)

            with xpack.get_file(xml) as file:
                try:
                    validator = packtools.XMLValidator.parse(file)

                except exceptions.PacktoolsError as exc:
                    exc_type = type(exc).__name__
                    exc_value = str(exc)
                    summary = None

                else:
                    exc_type = None
                    exc_value = None

                    paths = _make_relative_to_base(xml_dirname,
                            xpack.show_members())
                    summary = summarize(validator, paths)

            yield (xml, summary, exc_type, exc_value)


@packtools.utils.config_xml_catalog
def _main():

    packtools_version = pkg_resources.get_distribution('packtools').version

    parser = argparse.ArgumentParser(
            description='SciELO PS stylechecker command line utility.',
            epilog=EPILOG)

    mutex_group = parser.add_mutually_exclusive_group()
    mutex_group.add_argument('--annotated', action='store_true',
                             help='reproduces the XML with notes at elements that have errors')
    mutex_group.add_argument('--raw', action='store_true',
                             help='each result is encoded as json, without any formatting, and written to stdout in a single line.')

    parser.add_argument('--nonetwork', action='store_true',
                        help='prevents the retrieval of the DTD through the network')
    parser.add_argument('--assetsdir', default=None,
                        help='lookup, at the given directory, for each asset referenced by the XML. current working directory will be used by default.')
    parser.add_argument('--version', action='version', version=packtools_version)
    parser.add_argument('--loglevel', default='')  # disabled by default
    parser.add_argument('--nocolors', action='store_false',
                        help='prevents the output from being colorized by ANSI escape sequences')
<<<<<<< HEAD
    parser.add_argument('--extrasch', action='append', default=[],  # empty tuple
                        help='runs an extra validation using an external schematron schema.')
=======
    parser.add_argument('--extrasch', default=None,
                        help='runs an extra validation using an external schematron schema. built-in schemas are available through the prefix `@`: %s.' % AVAILABLE_SCHEMAS)
>>>>>>> 652fa8f7
    parser.add_argument('--sysinfo', action='store_true',
                        help='show program\'s installation info and exit.')
    parser.add_argument('XML', nargs='*',
                        help='filesystem path or URL to the XML')
    args = parser.parse_args()

    # All log messages will be omited if level > 50
    logging.basicConfig(level=getattr(logging, args.loglevel.upper(), 999),
            format=LOGGER_FMT)

    if args.sysinfo:
        print(packtools.utils.prettify(packtools.get_debug_info(), colorize=args.nocolors))
        sys.exit(0)

    print('Please wait, this may take a while...', file=sys.stderr)

    input_args = args.XML or sys.stdin
    summary_list = []


    for xml in packtools.utils.flatten(input_args):
        LOGGER.info('starting validation of "%s"', xml)

        try:
            validator = get_xmlvalidator(xml, args.nonetwork, args.extrasch)

        except (etree.XMLSyntaxError, exceptions.XMLDoctypeError,
                exceptions.XMLSPSVersionError) as exc:
            LOGGER.exception(exc)
            print(ERR_MESSAGE.format(filename=xml, details=exc),
                    file=sys.stderr)
            continue

        if args.annotated:

            fname, fext = xml.rsplit('.', 1)
            out_fname = '.'.join([fname, 'annotated', fext])

            with open(out_fname, 'wb') as fp:
                annotate(validator, fp)

            print('Annotated XML file: "%s"' % out_fname)

        else:
            # remote XML will not lookup for assets
            if xml.startswith(('http:', 'https:')):
                LOGGER.info('disabling assets lookup since "%s" is a '
                            'remote file', xml)
                assetsdir = ''
                assetsdir_files = []
            else:
                assetsdir = args.assetsdir or os.path.dirname(xml)
                assetsdir_files = os.listdir(assetsdir)  # list of files in dir

            try:
                summary = summarize(validator, assets_basedir=assetsdir_files)
            except TypeError as exc:
                LOGGER.exception(exc)
                LOGGER.info(
                        'error validating "%s". Skipping. '
                        'run with option `--loglevel INFO` for more info',
                        xml)
                continue

            summary['_xml'] = xml

            if args.raw:
                print(json.dumps(summary, sort_keys=True))
            else:
                summary_list.append(summary)

        LOGGER.info('finished validating "%s"', xml)

    if summary_list:
        print(packtools.utils.prettify(summary_list, colorize=args.nocolors))


def main():
    try:
        _main()
    except KeyboardInterrupt:
        LOGGER.info('terminating the program')
    except Exception as exc:
        LOGGER.exception(exc)
        sys.exit('An unexpected error has occurred: %s' % exc)


if __name__ == '__main__':
    main()
<|MERGE_RESOLUTION|>--- conflicted
+++ resolved
@@ -45,21 +45,17 @@
     :param extra_sch: list of paths to schematron schemas.
     """ 
     parsed_xml = packtools.XML(xmlpath, no_network=no_network)
-<<<<<<< HEAD
     _extra_sch = list(extra_sch)
-    extra_sch_schemas = [packtools.utils.get_schematron_from_filepath(path)
-                         for path in _extra_sch]
+    if _extra_sch:
+        paths = [packtools.utils.resolve_schematron_filepath(path_or_ref)
+                 for path_or_ref in _extra_sch]
+        schemas = [packtools.utils.get_schematron_from_filepath(path)
+                   for path in paths]
+    else:
+        schemas = None
+
     return packtools.XMLValidator.parse(parsed_xml, 
-            extra_sch_schemas=extra_sch_schemas)
-=======
-    if extra_sch:
-        path_to_extra_sch = packtools.utils.resolve_schematron_filepath(extra_sch)
-    else:
-        path_to_extra_sch = None
-
-    return packtools.XMLValidator.parse(parsed_xml, 
-            extra_schematron=path_to_extra_sch)
->>>>>>> 652fa8f7
+            extra_sch_schemas=schemas)
 
 
 def annotate(validator, buff, encoding=None):
@@ -178,13 +174,8 @@
     parser.add_argument('--loglevel', default='')  # disabled by default
     parser.add_argument('--nocolors', action='store_false',
                         help='prevents the output from being colorized by ANSI escape sequences')
-<<<<<<< HEAD
-    parser.add_argument('--extrasch', action='append', default=[],  # empty tuple
-                        help='runs an extra validation using an external schematron schema.')
-=======
-    parser.add_argument('--extrasch', default=None,
+    parser.add_argument('--extrasch', action='append', default=[],
                         help='runs an extra validation using an external schematron schema. built-in schemas are available through the prefix `@`: %s.' % AVAILABLE_SCHEMAS)
->>>>>>> 652fa8f7
     parser.add_argument('--sysinfo', action='store_true',
                         help='show program\'s installation info and exit.')
     parser.add_argument('XML', nargs='*',
