--- conflicted
+++ resolved
@@ -172,13 +172,8 @@
 
         data = self.articles.data[0]
         data.update({
-<<<<<<< HEAD
             "specific_use": self.articles.specific_use,
-            "dtd_version": self.articles.main_dtd_version
-=======
-            "specific_use": self.articles.main_specific_use,
             "dtd_version": self.articles.dtd_version
->>>>>>> 1d041079
         })
 
         advice = None if validated else f"Provide for article/@specific-use one of {specific_use_list}"
@@ -259,13 +254,8 @@
 
         data = self.articles.data[0]
         data.update({
-<<<<<<< HEAD
             "specific_use": self.articles.specific_use,
-            "dtd_version": self.articles.main_dtd_version
-=======
-            "specific_use": self.articles.main_specific_use,
             "dtd_version": self.articles.dtd_version
->>>>>>> 1d041079
         })
 
         advice = None if validated else f"Provide for article/@dtd-version one of {dtd_version_list}"
@@ -357,13 +347,8 @@
 
         data = self.articles.data[0]
         data.update({
-<<<<<<< HEAD
             "specific_use": self.articles.specific_use,
-            "dtd_version": self.articles.main_dtd_version
-=======
-            "specific_use": self.articles.main_specific_use,
             "dtd_version": self.articles.dtd_version
->>>>>>> 1d041079
         })
         advice = None if validated else f"Provide for article/@article-type one of {article_type_list}"
         yield format_response(
@@ -511,13 +496,8 @@
 
             data = self.articles.data[0]
             data.update({
-<<<<<<< HEAD
                 "specific_use": self.articles.specific_use,
-                "dtd_version": self.articles.main_dtd_version
-=======
-                "specific_use": self.articles.main_specific_use,
                 "dtd_version": self.articles.dtd_version
->>>>>>> 1d041079
             })
 
             yield format_response(
