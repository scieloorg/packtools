--- conflicted
+++ resolved
@@ -40,19 +40,6 @@
                 validation_type = "exist"
                 expected = expected_toc_sections.get(lang)
                 obtained = obtained_toc_sections.get(lang)
-<<<<<<< HEAD
-                obtained_msg = obtained.get('text') if obtained else None
-                advice = f'Provide missing section for language: {lang}'
-
-                try:
-                    if obtained.get('text'):
-                        is_valid = obtained.get('text') in expected
-                        if obtained.get("parent") == "sub-article":
-                            title = f'Sub-article (id={obtained.get("parent_id")}) section title validation'
-                        validation_type = 'value in list'
-                except AttributeError:
-                    pass
-=======
                 obtained_subject = obtained.get('text') if obtained else None
                 advice = 'Provide missing section for language: {}'.format(lang)
                 if lang in common_langs:
@@ -64,7 +51,6 @@
                         validation = 'value in list'
                 elif lang in obtained_langs:
                     advice = 'Check unexpected section {} for language: {}'.format(obtained_subject, lang)
->>>>>>> fa60d007
 
                 yield format_response(
                     title=title,
@@ -75,15 +61,9 @@
                     item="subj-group",
                     sub_item="subject",
                     is_valid=is_valid,
-<<<<<<< HEAD
-                    validation_type=validation_type,
-                    expected=expected,
-                    obtained=obtained_msg,
-=======
                     validation_type=validation,
                     expected=expected if expected else "subject value",
                     obtained=obtained_subject,
->>>>>>> fa60d007
                     advice=advice,
                     data=obtained_toc_sections,
                     error_level=error_level,
