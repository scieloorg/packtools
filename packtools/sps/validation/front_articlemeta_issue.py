from ..models.front_articlemeta_issue import ArticleMetaIssue
from ..validation.exceptions import ValidationIssueMissingValue
from packtools.sps.validation.utils import format_response


def _issue_identifier_is_valid(value):
    if value.isnumeric():
        return str(int(value)) == value
    else:
        return not('.' in value or ' ' in value)


def _issue_special_number_is_valid(value):
    """
    a special number value cannot contain a space or dot
    <issue>spe1</issue>
    <issue>spe</issue>
    """
    anterior, posterior = value.split('spe')
    return anterior == '' and (_issue_identifier_is_valid(posterior) or posterior == '')


def _issue_supplement_is_valid(value):
    """
    supplement cannot have a dot
    <issue>4 suppl 1</issue>
    <issue>suppl 1</issue>
    """
    anterior, posterior = value.split('suppl')
    if anterior:
        return _issue_identifier_is_valid(anterior.strip()) and _issue_identifier_is_valid(posterior.strip())
    else:
        return _issue_identifier_is_valid(posterior.strip())


def _validate_issue_identifier(obtained):
    if obtained.isnumeric():
        message = 'a numeric value that does not start with zero'
        advice = 'Provide a valid numeric value'
    else:
        message = 'a alphanumeric value that does not contain space or dot'
        advice = 'Provide a valid alphanumeric value'
    if not _issue_identifier_is_valid(obtained):
        return False, message, advice
    else:
        return True, obtained, None


def _validate_special_number(obtained):
    if not _issue_special_number_is_valid(obtained):
        return False, 'speX where X is a valid alphanumeric value or None', 'Provide a valid value to special number'
    else:
        return True, obtained, None


def _validate_supplement(obtained):
    if not _issue_supplement_is_valid(obtained):
        return False, 'X suppl Y where X and Y are alphanumeric value', 'Provide a valid value to supplement'
    else:
        return True, obtained, None


class IssueValidation:
    def __init__(self, xmltree):
        self.xmltree = xmltree
        self.article_issue = ArticleMetaIssue(xmltree)

    def validate_volume(self, expected_value=None):
        """
        Checks the correctness of a volume.

        XML input
        ---------
        <article xmlns:xlink="http://www.w3.org/1999/xlink" article-type="research-article" xml:lang="en">
            <front>
                <article-meta>
                    <volume>56</volume>
                    <issue>4</issue>
                </article-meta>
            </front>
        </article>

        Parameters
        ----------
        expected_value : str or None
            Correct value for volume, when a value for volume is not expected, this parameter should not be passed.

        Returns
        -------
        dict
            A dictionary as described in the example:
            [
                {
                    'title': 'Article-meta issue element validation',
                    'parent': 'article-meta',
                    'parent_id': None,
                    'item': 'article-meta',
                    'sub_item': 'volume',
                    'validation_type': 'value',
                    'response': 'OK',
                    'expected_value': '56',
                    'got_value': '56',
                    'message': 'Got 56, expected 56',
                    'advice': None,
                    'data': {'number': '4', 'volume': '56'}
                }
            ]
        """
        yield format_response(
            title='Article-meta issue element validation',
            is_valid=expected_value == self.article_issue.volume,
            validation_type='value',
            obtained=self.article_issue.volume,
            expected=expected_value,
            item='article-meta',
            sub_item='volume',
            parent='article-meta',
            advice=f'provide {expected_value} as value for volume',
            data=self.article_issue.data
        )

    def validate_article_issue(self, response_type_for_absent_issue):
        """
        Checks whether the format of a value for issue is valid.

        XML input
        ---------
        <article xmlns:xlink="http://www.w3.org/1999/xlink" article-type="research-article" xml:lang="en">
            <front>
                <article-meta>
                    <volume>56</volume>
                    <issue>4</issue>
                    <supplement>2</supplement>
                </article-meta>
            </front>
        </article>

        Parameters
        ----------
        response_type_for_absent_issue : str
            Response type for absent value.

        Returns
        -------
        list of dict
            A list of dictionaries, such as:
            [
                {
                    'title': 'Article-meta issue element validation',
                    'parent': 'article-meta',
                    'parent_id': None,
                    'item': 'article-meta',
                    'sub_item': 'issue',
                    'validation_type': 'format',
                    'response': 'OK',
                    'expected_value': '4',
                    'got_value': '4',
                    'message': 'Got 4, expected 4',
                    'advice': None,
                    'data': {'number': '4', 'volume': '56'},
                }
            ]
        """
        if not response_type_for_absent_issue:
            raise ValidationIssueMissingValue("Function requires response type for absent value")

        obtained = self.article_issue.issue

        if obtained:
            if 'spe' in obtained:
                is_valid, expected, advice = _validate_special_number(obtained)
            elif 'suppl' in obtained:
                is_valid, expected, advice = _validate_supplement(obtained)
            else:
                is_valid, expected, advice = _validate_issue_identifier(obtained)

            yield format_response(
                title='Article-meta issue element validation',
                is_valid=is_valid,
                validation_type='format',
                obtained=obtained,
                expected=expected,
                item='article-meta',
                sub_item='issue',
                parent='article-meta',
                advice=advice,
                data=self.article_issue.data
            )
        else:
            expected = 'an identifier for the publication issue'

            response = format_response(
                title='Article-meta issue element validation',
                validation_type='exist',
                obtained=obtained,
                expected=expected,
                item='article-meta',
                sub_item='issue',
                parent='article-meta',
                advice='Provide an identifier for the publication issue',
                data=self.article_issue.data
            )

            response['response'] = response_type_for_absent_issue
            yield response

    def validate_supplement(self, expected_value=None):
        """
        Checks the correctness of a supplement.

        XML input
        ---------
        <article xmlns:xlink="http://www.w3.org/1999/xlink" article-type="research-article" xml:lang="en">
            <front>
                <article-meta>
                    <volume>56</volume>
                    <issue>4</issue>
                    <supplement>2</supplement>
                </article-meta>
            </front>
        </article>

        Parameters
        ----------
        expected_value : str or None
            Correct value for supplement, when a value for supplement is not expected, this parameter should not be passed.

        Returns
        -------
        dict
            A dictionary as described in the example:
            [
            {
                'title': 'Article-meta issue element validation',
                'parent': 'article-meta',
                'parent_id': None,
                'item': 'article-meta',
                'sub_item': 'supplement',
                'validation_type': 'format',
                'response': 'OK',
                'expected_value': '2',
                'got_value': '2',
                'message': 'Got 2, expected 2',
                'advice': None,
                'data': {'number': '4', 'suppl': '2', 'volume': '56'},
            }
        ]
        """
        yield format_response(
            title='Article-meta issue element validation',
            is_valid=expected_value == self.article_issue.suppl,
            validation_type='format',
            obtained=self.article_issue.suppl,
            expected=expected_value,
            item='article-meta',
            sub_item='supplement',
            parent='article-meta',
            advice=f'provide {expected_value} as value for supplement',
            data=self.article_issue.data
        )

    def validate(self, data):
        """
        Performs the validation functions of class IssueValidation.

        XML input
        ---------
        <article xmlns:xlink="http://www.w3.org/1999/xlink" article-type="research-article" xml:lang="en">
            <front>
                <article-meta>
                    <volume>56</volume>
                    <issue>4</issue>
                    <supplement>2</supplement>
                </article-meta>
            </front>
        </article>

        Parameters
        ----------
        date : dict
            data={
                'expected_value_volume': '56',
                'response_type_for_absent_issue': 'WARNING',
                'expected_value_supplement': '1'
            }

        Returns
        -------
        list
            A list of dictionary as described in the example:
            [
                {
                    'title': 'Article-meta issue element validation',
                    'parent': 'article-meta',
                    'parent_id': None,
                    'item': 'article-meta',
                    'sub_item': 'volume',
                    'validation_type': 'value',
                    'response': 'OK',
                    'expected_value': '56',
                    'got_value': '56',
                    'message': 'Got 56, expected 56',
                    'advice': None,
                    'data': {'number': '4', 'suppl': '1', 'volume': '56'},
                },...
            ]
<<<<<<< HEAD
        """
                      
        yield from self.validate_volume(data['expected_value_volume'])
        yield from self.validate_article_issue(data['response_type_for_absent_issue'])
        yield from self.validate_supplement(data['expected_value_supplement'])
=======
        """
        yield from self.validate_volume(data['expected_value_volume'])
        yield from self.validate_article_issue(data['response_type_for_absent_issue'])
        yield from self.validate_supplement(data['expected_value_supplement'])


def _response(sub_item, expected, advice, obtained=None):
    return format_response(
        title='Pagination validation',
        parent=None,
        parent_id=None,
        item='article-meta',
        sub_item=sub_item,
        validation_type='exist',
        is_valid=False,
        expected=expected,
        obtained=obtained,
        advice=advice
    )


class Pagination:
    def __init__(self, xml_tree):
        self.xml_tree = xml_tree
        self.issue = ArticleMetaIssue(xml_tree)

    def validation_pagination_attributes_exist(self):
        """
        Checks for the existence of starting and ending page numbers that cannot coexist with the elocation-id.

        XML input
        ---------
        <article xmlns:xlink="http://www.w3.org/1999/xlink" article-type="research-article" xml:lang="en">
            <front>
                <article-meta>
                    <lpage>240</lpage>
                </article-meta>
            </front>
        </article>

        Returns
        -------
        list of dict
            A list of dictionaries, such as:
            [
                {
                    'title': 'Pagination validation',
                    'parent': None,
                    'parent_id': None,
                    'item': 'article-meta',
                    'sub_item': 'elocation-id',
                    'response': 'ERROR',
                    'expected_value': 'no values for fpage and lpage OR no value for elocation-id',
                    'got_value': 'elocation-id: e51467, fpage: 220, lpage: 240',
                    'message': 'Got elocation-id: e51467, fpage: 220, lpage: 240, expected no values for fpage and lpage '
                               'OR no value for elocation-id',
                    'validation_type': 'exist',
                    'advice': 'remove values for fpage and lpage OR remove value for elocation-id',
                    'data': {'elocation_id': 'e51467', 'fpage': '220', 'lpage': '240'}
                },...
            ]
        """
        if self.issue.elocation_id is None:
            if self.issue.fpage is None:
                response = _response(
                    sub_item='fpage',
                    expected='a value for fpage',
                    advice='provide a value for fpage'
                )
                response['data'] = self.issue.data
                yield response
            if self.issue.lpage is None:
                response = _response(
                    sub_item='lpage',
                    expected='a value for lpage',
                    advice='provide a value for lpage'
                )
                response['data'] = self.issue.data
                yield response
        elif self.issue.fpage is not None or self.issue.lpage is not None:
            response = _response(
                sub_item='elocation-id',
                expected='no values for fpage and lpage OR no value for elocation-id',
                obtained=f'elocation-id: {self.issue.elocation_id}, fpage: {self.issue.fpage}, lpage: {self.issue.lpage}',
                advice='remove values for fpage and lpage OR remove value for elocation-id'
            )
            response['data'] = self.issue.data
            yield response
>>>>>>> 9c2ff1f3
<|MERGE_RESOLUTION|>--- conflicted
+++ resolved
@@ -304,13 +304,6 @@
                     'data': {'number': '4', 'suppl': '1', 'volume': '56'},
                 },...
             ]
-<<<<<<< HEAD
-        """
-                      
-        yield from self.validate_volume(data['expected_value_volume'])
-        yield from self.validate_article_issue(data['response_type_for_absent_issue'])
-        yield from self.validate_supplement(data['expected_value_supplement'])
-=======
         """
         yield from self.validate_volume(data['expected_value_volume'])
         yield from self.validate_article_issue(data['response_type_for_absent_issue'])
@@ -398,5 +391,4 @@
                 advice='remove values for fpage and lpage OR remove value for elocation-id'
             )
             response['data'] = self.issue.data
-            yield response
->>>>>>> 9c2ff1f3
+            yield response