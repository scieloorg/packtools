--- conflicted
+++ resolved
@@ -67,11 +67,7 @@
             item['expected_value'] = rid
             item['got_value'] = rid if validated else None
             item['message'] = _('Got {}, expected {}').format(item['got_value'], rid)
-<<<<<<< HEAD
             item['advice'] = None if validated else 'For each xref[@rid="{}"] must have one corresponding element which @id="{}"'.format(rid, rid)
-=======
-            item['advice'] = 'For each xref[@rid="{}"] must have at least one corresponding element which @id="{}"'.format(rid, rid)
->>>>>>> a347313d
             yield item
 
     def validate_id(self):
@@ -133,11 +129,7 @@
             item['expected_value'] = id
             item['got_value'] = id if validated else None
             item['message'] = _('Got {}, expected {}').format(item['got_value'], id)
-<<<<<<< HEAD
             item['advice'] = None if validated else 'For each @id="{}" must have one corresponding element which xref[@rid="{}"]'.format(id, id)
-=======
-            item['advice'] = 'For each @id="{}" must have at least one corresponding element which xref[@rid="{}"]'.format(id, id)
->>>>>>> a347313d
             yield item
 
     def validate(self, data):
