class ValidationArticleDataError(Exception):
    """ The root of Article data exceptions.
    """
    def __init__(self, *args: object, message, line):
        super().__init__(*args)
        self.message = message
        self.line = line


class ValidationArticleAndSubArticlesUnavailableLanguage(ValidationArticleDataError):
    ...


class ValidationArticleAndSubArticlesHasInvalidLanguage(ValidationArticleDataError):
    ...


class AffiliationValidationValidateCountryCodeException(Exception):
    ...


class ValidationArticleAndSubArticlesLanguageCodeException(Exception):
    ...


class ValidationArticleAndSubArticlesSpecificUseException(Exception):
    ...


class ValidationArticleAndSubArticlesDtdVersionException(Exception):
    ...


class ValidationArticleAndSubArticlesArticleTypeException(Exception):
    ...


class ValidationArticleAndSubArticlesSubjectsException(Exception):
    ...


class ValidationRelatedArticleException(Exception):
    ...


<<<<<<< HEAD
class ValidationIssnsException(Exception):
=======
class ValidationLicenseException(Exception):
    ...


class ValidationLicenseCodeException(Exception):
>>>>>>> 89a088e5
    ...

    
class ValidationDataAvailabilityException(Exception):
    ...<|MERGE_RESOLUTION|>--- conflicted
+++ resolved
@@ -43,15 +43,15 @@
     ...
 
 
-<<<<<<< HEAD
 class ValidationIssnsException(Exception):
-=======
+    ...
+
+
 class ValidationLicenseException(Exception):
     ...
 
 
 class ValidationLicenseCodeException(Exception):
->>>>>>> 89a088e5
     ...
 
     
