class ValidationArticleDataError(Exception):
    """ The root of Article data exceptions.
    """
    def __init__(self, *args: object, message, line):
        super().__init__(*args)
        self.message = message
        self.line = line


class ValidationArticleAndSubArticlesUnavailableLanguage(ValidationArticleDataError):
    ...


class ValidationArticleAndSubArticlesHasInvalidLanguage(ValidationArticleDataError):
    ...


class AffiliationValidationValidateCountryCodeException(Exception):
    ...


class ValidationArticleAndSubArticlesLanguageCodeException(Exception):
    ...


class ValidationArticleAndSubArticlesSpecificUseException(Exception):
    ...


class ValidationArticleAndSubArticlesDtdVersionException(Exception):
    ...


class ValidationArticleAndSubArticlesArticleTypeException(Exception):
    ...


class ValidationArticleAndSubArticlesSubjectsException(Exception):
    ...


class ValidationRelatedArticleException(Exception):
    ...


<<<<<<< HEAD
class ValidationLicenseException(Exception):
    ...


class ValidationLicenseCodeException(Exception):
=======
class ValidationDataAvailabilityException(Exception):
>>>>>>> 2319c038
    ...<|MERGE_RESOLUTION|>--- conflicted
+++ resolved
@@ -43,13 +43,13 @@
     ...
 
 
-<<<<<<< HEAD
 class ValidationLicenseException(Exception):
     ...
 
 
 class ValidationLicenseCodeException(Exception):
-=======
+    ...
+
+    
 class ValidationDataAvailabilityException(Exception):
->>>>>>> 2319c038
     ...