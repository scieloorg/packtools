--- conflicted
+++ resolved
@@ -43,9 +43,9 @@
     ...
 
 
-<<<<<<< HEAD
 class ValidationIssnsException(Exception):
-=======
+    ...
+
+    
 class ValidationDataAvailabilityException(Exception):
->>>>>>> 2319c038
     ...