--- conflicted
+++ resolved
@@ -81,7 +81,6 @@
 
 
 def create_author(item, citation):
-<<<<<<< HEAD
     """
     Adiciona nome de autor ao elemento 'citation'
 
@@ -126,12 +125,6 @@
         main_author = item.get('main_author')
         el = ET.Element('author')
         el.text = ' '.join([main_author.get('surname'), main_author.get('given_name')])
-=======
-    author = item.get('main_author')
-    if author != {}:
-        el = ET.Element('author')
-        el.text = ' '.join([author.get('surname'), author.get('given_name')])
->>>>>>> 5518775d
         citation.append(el)
     except TypeError:
         pass
