--- conflicted
+++ resolved
@@ -257,7 +257,6 @@
     add_langs(xml_pubmed, xml_tree)
 
 
-<<<<<<< HEAD
 def pipeline_pubmed(xml_tree):
     xml_pubmed = xml_pubmed_article_pipe()
     xml_pubmed_journal_pipe(xml_pubmed)
@@ -276,7 +275,8 @@
     # As demais chamadas serão incluídas a partir da incorporação do PR #429
 
     return xml_pubmed
-=======
+
+  
 def get_authors(xml_tree):
     return article_authors.Authors(xml_tree).contribs
 
@@ -711,4 +711,4 @@
                 for label, text in abstract.get('text').items():
                     abstract_el.append(add_abstract_text(label, text))
             xml_pubmed.append(abstract_el)
->>>>>>> ac0f3629
+  