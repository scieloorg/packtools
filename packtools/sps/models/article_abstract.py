from packtools.sps.utils import xml_utils
from lxml import etree as ET

"""
<article xmlns:mml="http://www.w3.org/1998/Math/MathML" xmlns:xlink="http://www.w3.org/1999/xlink"
article-type="research-article" dtd-version="1.1" specific-use="sps-1.9" xml:lang="en">
<front>
<article-meta>
<abstract>
<title>Abstract</title>
<sec>
<title>Objective:</title>
<p>objective.</p>
</sec>
<sec>
<title>Method:</title>
<p>method</p>
</sec>
<sec>
<title>Results:</title>
<p>results</p>
</sec>
<sec>
<title>Conclusion:</title>
<p>conclusion</p>
</sec>
</abstract>
<trans-abstract xml:lang="es">
<title>RESUMEN</title>
<sec>
<title>Objetivo:</title>
<p>objetivo</p>
</sec>
<sec>
<title>Método:</title>
<p>metodo</p>
</sec>
<sec>
<title>Resultados:</title>
<p>resultados</p>
</sec>
<sec>
<title>Conclusión:</title>
<p>conclusion</p>
</sec>
</trans-abstract>
</article-meta>
</front>
<sub-article article-type="translation" id="s1" xml:lang="pt">
<front-stub>
<article-id pub-id-type="doi">10.1590/1980-220X-REEUSP-2021-0569pt</article-id>
<abstract>
<title>RESUMO</title>
<sec>
<title>Objetivo:</title>
<p>objetivo</p>
</sec>
<sec>
<title>Método:</title>
<p>metodo</p>
</sec>
<sec>
<title>Resultados:</title>
<p>resultados</p>
</sec>
<sec>
<title>Conclusão:</title>
<p>conclusão</p>
</sec>
</abstract>
</front-stub>
</sub-article>
</article>
"""


class Abstract:

    def __init__(self, xmltree):
        self.xmltree = xmltree

    def get_values_dict_without_tags(self, xpath, lang):
        values = []
<<<<<<< HEAD
        for node in self.xmltree.xpath(f"{xpath}//sec"):
            values.append(xml_utils.node_text(node.xpath("./p")[0]))
=======
        try:
            for node in self.xmltree.xpath(f"{attrib}//sec"):
                values.append(node.xpath("./p")[0].text)
        except IndexError:
            pass
        try:
            for node in self.xmltree.xpath(f"{attrib}"):
                values.append(node.xpath("./p")[0].text)
        except IndexError:
            pass
>>>>>>> ac0f3629
        out = {lang: " ".join(values)}
        return out

    def get_values_dict_with_tags(self, xpath):
        out = dict()
        for node in self.xmltree.xpath(f"{xpath}//sec"):
            out[node.xpath("./title")[0].text] = xml_utils.node_text(node.xpath("./p")[0])

        return out

    @property
    def main_abstract_without_tags(self):
        lang = self.xmltree.find(".").get("{http://www.w3.org/XML/1998/namespace}lang")

        return self.get_values_dict_without_tags('.//front//article-meta//abstract', lang)

    @property
    def main_abstract_with_tags(self):
        try:
            out = {
                'lang': self.xmltree.find(".").get("{http://www.w3.org/XML/1998/namespace}lang"),
                'title': self.xmltree.xpath(".//front//article-meta//abstract//title")[0].text,
                'sections': self.get_values_dict_with_tags('.//front//article-meta//abstract')
            }
            return out
        except IndexError:
            pass

    @property
    def sub_article_abstract_with_tags(self):
        try:
            out = {
                'lang': self.xmltree.find(".//sub-article").get("{http://www.w3.org/XML/1998/namespace}lang"),
                'title': self.xmltree.xpath(".//sub-article//front-stub//abstract//title")[0].text,
                'sections': self.get_values_dict_with_tags('.//sub-article//front-stub//abstract')
            }
            return out
        except (AttributeError, IndexError):
            pass

    @property
    def sub_article_abstract_without_tags(self):
        try:
            lang = self.xmltree.find(".//sub-article").get("{http://www.w3.org/XML/1998/namespace}lang")

            return self.get_values_dict_without_tags('.//sub-article//front-stub//abstract', lang)
        except AttributeError:
            pass

    @property
    def trans_abstract_with_tags(self):
        try:
            out = {
                'lang': self.xmltree.find(".//trans-abstract").get("{http://www.w3.org/XML/1998/namespace}lang"),
                'title': self.xmltree.xpath(".//front//article-meta//trans-abstract//title")[0].text,
                'sections': self.get_values_dict_with_tags('.//front//article-meta//trans-abstract')
            }
            return out
        except AttributeError:
            pass

    @property
    def trans_abstract_without_tags(self):
        try:
            lang = self.xmltree.find(".//trans-abstract").get("{http://www.w3.org/XML/1998/namespace}lang")

            return self.get_values_dict_without_tags('.//front//article-meta//trans-abstract', lang)
        except AttributeError:
            pass

    @property
    def abstracts_with_tags(self):
        return [self.main_abstract_with_tags, self.trans_abstract_with_tags, self.sub_article_abstract_with_tags]

    @property
    def abstracts_without_tags(self):
        out = self.main_abstract_without_tags
        try:
            out.update(self.trans_abstract_without_tags)
        except TypeError:
            pass
        try:
            out.update(self.sub_article_abstract_without_tags)
        except TypeError:
            pass
        return out<|MERGE_RESOLUTION|>--- conflicted
+++ resolved
@@ -81,21 +81,9 @@
 
     def get_values_dict_without_tags(self, xpath, lang):
         values = []
-<<<<<<< HEAD
+
         for node in self.xmltree.xpath(f"{xpath}//sec"):
             values.append(xml_utils.node_text(node.xpath("./p")[0]))
-=======
-        try:
-            for node in self.xmltree.xpath(f"{attrib}//sec"):
-                values.append(node.xpath("./p")[0].text)
-        except IndexError:
-            pass
-        try:
-            for node in self.xmltree.xpath(f"{attrib}"):
-                values.append(node.xpath("./p")[0].text)
-        except IndexError:
-            pass
->>>>>>> ac0f3629
         out = {lang: " ".join(values)}
         return out
 
