--- conflicted
+++ resolved
@@ -113,11 +113,8 @@
                 'sections': self.get_values_dict_with_tags('.//front//article-meta//abstract')
             }
             return out
-<<<<<<< HEAD
+
         except (AttributeError, IndexError):
-=======
-        except IndexError:
->>>>>>> ac0f3629
             pass
 
     @property
