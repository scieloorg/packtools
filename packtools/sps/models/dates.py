from datetime import date
from functools import lru_cache, cached_property

from packtools.sps.models.article_and_subarticles import Fulltext


class XMLWithPreArticlePublicationDateError(Exception):
    ...


@lru_cache(maxsize=200)
def format_date(year=None, month=None, day=None, **kwargs) -> str:
    """
    Formata uma data de artigo para o formato YYYY-MM-DD.
    
    Args:
        year: Ano como string ou int
        month: Mês como string ou int
        day: Dia como string ou int
        
    Returns:
        String formatada no padrão YYYY-MM-DD
        
    Raises:
        XMLWithPreArticlePublicationDateError: Se a data for inválida
    """
    try:
        # Valida a data criando um objeto date
        d = date(int(year), int(month), int(day))
        
        # Retorna a string formatada
        return f"{year}-{str(month).zfill(2)}-{str(day).zfill(2)}"
        
    except (ValueError, TypeError) as e:
        raise XMLWithPreArticlePublicationDateError(
            f"Unable to format_date "
            f"year={year}, month={month}, day={day}: {type(e).__name__}: {e}"
        )


class Date:
    """Represents and processes a single date from an XML node.

    This class handles the extraction and structuring of date information from XML nodes,
    supporting year, month, day and season data.

    Attributes:
        node: XML node containing date information
        year: Year value extracted from node
        season: Season value extracted from node
        month: Month value extracted from node
        day: Day value extracted from node

    Example:
        date_node = article.find('.//pub-date')
        date = Date(date_node)
        date_dict = date.data
    """

    def __init__(self, node):
        """Initialize a Date instance with an XML node.

        Args:
            node: XML node containing date elements (year, month, day, season)
        """
        self.node = node
        self.year = node.findtext("year")
        self.season = node.findtext("season")
        self.month = node.findtext("month")
        self.day = node.findtext("day")
        self.type = node.get("date-type")
        if not self.type:
            if node.get("pub-type") == "epub":
                self.type = "pub"
            else:
                self.type = "collection"

    @property
    def data(self):
        """Get date information as a dictionary.

        Returns a dictionary containing available date components (year, month, season, day).
        Only components that exist in the source XML are included.

        Returns:
            dict: Date information with available components

        Example:
            {'year': '2024', 'month': '01', 'day': '15'}
        """
        _date = {}
        _date.update(self.parts)
        _date["type"] = self.type
        _date["display"] = self.display
        _date["is_complete"] = bool(self.date)
        _date["parts"] = self.parts
        return _date

    def __str__(self):
        return self.display or str(self.parts)

    @cached_property
    def parts(self):
        return {"year": self.year, "season": self.season, "month": self.month, "day": self.day}
    
    @cached_property
    def display(self):
        if self.season:
            return "/".join([item for item in (self.season, self.year) if item])

        dateiso = self.isoformat
        if dateiso:
            return dateiso

        parts = []
        if self.year and len(self.year) == 4:
            parts.append(self.year)
            if self.month:
                parts.append(self.month.zfill(2))
                if self.day:
                    parts.append(self.day.zfill(2))
        return "-".join(parts)

    @cached_property
    def date(self):
        try:
            return date(int(self.year), int(self.month), int(self.day))
        except (ValueError, TypeError):
            return None

<<<<<<< HEAD
    @cached_property
=======
    @property
>>>>>>> 0fc921ba
    def isoformat(self):
        try:
            return self.date.isoformat()
        except (ValueError, TypeError):
            return None


class XMLDates:
    """High-level interface to access article dates.

    Provides a convenient interface to access all date information from an article
    through delegation to FulltextDates.

    Attributes:
        xmltree: XML tree containing the article
        main_dates: FulltextDates instance for the main article
    """

    def __init__(self, xmltree):
        """Initialize an ArticleDates instance.

        Args:
            xmltree: XML tree containing the article to process
        """
        self.xmltree = xmltree
        self.main_dates = FulltextDates(xmltree.find("."))

    def __getattr__(self, name):
        """Delegate attribute access to main_dates.

        Provides access to FulltextDates attributes through ArticleDates.
        Raises AttributeError if the attribute doesn't exist.

        Args:
            name: Name of the attribute to access

        Returns:
            The requested attribute from main_dates

        Raises:
            AttributeError: If the attribute doesn't exist in ArticleDates or FulltextDates
        """
        if hasattr(self.main_dates, name):
            return getattr(self.main_dates, name)
        raise AttributeError(
            f"ArticleDates.{name} or FulltextDates.{name} does not exist"
        )

    @property
    def fulltext_dates(self):
        yield self.main_dates
        for sub_article_node in self.xmltree.xpath(".//sub-article"):
            yield FulltextDates(sub_article_node)


class ArticleDates(XMLDates): ...


class FulltextDates(Fulltext):
    """Processes and provides access to all date-related data from articles and sub-articles.

    This class handles extraction and organization of dates from SPS XML documents,
    maintaining hierarchy and relationships between different date types.

    Attributes:
        fulltext_node: Root XML node for date extraction
    """

    @property
    def main_data(self):
        data = {}
        data["parent"] = self.attribs_parent_prefixed
        data["pub"] = self.epub_date
        data["article_date"] = self.article_date
        data["collection_date"] = self.collection_date
        data["history_dates"] = self.history_dates_list
        data["events_ordered_by_date"] = self.ordered_events
        data["history_dates_by_event"] = self.history_dates_dict
        data.update(self.history_dates_dict)
        return data

    @property
    def related_articles(self):
        """
        <related-article
            ext-link-type="doi"
            id="A01"
            related-article-type="commentary-article"
            xlink:href="10.1590/0101-3173.2022.v45n1.p139"
        >Referência do artigo comentado: FREITAS, J. H. de. Cinismo e indiferenciación: la huella de Glucksmann en <italic>El coraje de la verdad</italic> de Foucault. <bold>Trans/form/ação</bold>: revista de Filosofia da Unesp, v. 45, n. 1, p. 139-158, 2022.</related-article>
        """
        for node in self.node.xpath(".//related-article"):
            yield {
                "related-article-type": node.get("related-article-type"),
                "xlink_href": node.get("{http://www.w3.org/1999/xlink}href"),
                "ext-link-type": node.get("ext-link-type"),
            }

    @property
    def data(self):
        data = {}
        data.update(self.main_data)
        data["translations"] = {}
        for item in self.translations:
            data["translations"][item.lang] = item.data
        data["not_translations"] = {}
        for item in self.not_translations:
            data["not_translations"][item.id] = item.data
        return data

    @property
    def translations(self):
        for node in super().translations:
            yield FulltextDates(node)
            
    @property
    def not_translations(self):
        for node in super().not_translations:
            yield FulltextDates(node)

    @property
    def items(self):
        """Get date information in a flattened structure.

        Yields date information for the main document and all related documents
        (translations and not_translations) in a flat structure, simplifying data processing.

        Yields:
            dict: Flattened date information for each document part

        Example:
            for item in dates.items:
                print(f"Document ID: {item['parent']['parent_id']}")
                print(f"Pub date: {item['pub']}")
        """
        yield self.main_data

        for item in self.translations:
            yield from item.items

        for item in self.not_translations:
            yield from item.items

    @cached_property
    def epub_date_model(self):
        try:
            node = self.front.xpath(
                ".//pub-date[@date-type='pub' or @pub-type='epub']"
            )[0]
        except (IndexError, AttributeError):
            return None
        else:
            return Date(node)

    @cached_property
    def epub_date(self):
        try:
            return self.epub_date_model.data
        except AttributeError:
            return None

    @cached_property
    def article_date(self):
        return self.epub_date

    @cached_property
    def collection_date_model(self):
        try:
            node = self.front.xpath(
                ".//pub-date[@date-type='collection' or @pub-type='epub-ppub' or @pub-type='collection']"
            )[0]
        except (IndexError, AttributeError):
            return None
        else:
            return Date(node)

    @property
    def collection_date(self):
        try:
            return self.collection_date_model.data
        except AttributeError:
            return None

    @property
    def pub_dates(self):
        _dates = []
        if self.collection_date:
            _dates.append(self.collection_date)
        if self.epub_date:
            _dates.append(self.epub_date)
        return _dates

    @cached_property
    def history_dates(self):
        try:
            for node in self.front.xpath(".//history//date"):
                yield Date(node).data
        except AttributeError:
            return

    @cached_property
    def history_dates_list(self):
        """Get article history dates as a list.

        Extracts all history dates (received, accepted, etc.) from the document,
        adding type and parent information to each date.

        Returns:
            list: List of history dates with type and parent information

        Example:
            [
                {'year': '2023', 'month': '12', 'type': 'received', 'parent': {...}},
                {'year': '2024', 'month': '01', 'type': 'accepted', 'parent': {...}}
            ]
        """
        return [item for item in self.history_dates]

    @cached_property
    def history_dates_dict(self):
        """Get article history dates as a dictionary.

        Converts the history dates list into a dictionary keyed by date type,
        providing easier access to specific history dates.

        Returns:
            dict: History dates indexed by date type

        Example:
            {
                'received': {'year': '2023', 'month': '12', ...},
                'accepted': {'year': '2024', 'month': '01', ...}
            }
        """
        _dates = {}
        for event_date in self.history_dates_list:
            _dates[event_date["type"]] = event_date
        return _dates

    @cached_property
    def ordered_events(self):
        obtained_events = [
            (k, item["display"]) for k, item in self.history_dates_dict.items()
        ]
        # ordena a lista de eventos de forma cronológica
        return [tp for tp in sorted(obtained_events, key=lambda x: x[1])]

    @cached_property
    def date_types_ordered_by_date(self):
        # obtem uma lista com os nomes dos eventos ordenados
        return [event[0] for event in self.ordered_events]<|MERGE_RESOLUTION|>--- conflicted
+++ resolved
@@ -128,11 +128,7 @@
         except (ValueError, TypeError):
             return None
 
-<<<<<<< HEAD
-    @cached_property
-=======
-    @property
->>>>>>> 0fc921ba
+    @cached_property
     def isoformat(self):
         try:
             return self.date.isoformat()
