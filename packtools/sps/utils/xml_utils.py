import logging
import re

from copy import deepcopy
from lxml import etree
from packtools.sps import exceptions
from packtools.lib import file_utils

logger = logging.getLogger(__name__)

# namespaces = {}
# namespaces['mml'] = 'http://www.w3.org/1998/Math/MathML'
# namespaces['xlink'] = 'http://www.w3.org/1999/xlink'
# namespaces['xml'] = 'http://www.w3.org/XML/1998/namespace'
#
# for namespace_id, namespace_link in namespaces.items():
#     etree.register_namespace(namespace_id, namespace_link)

def get_nodes_with_lang(xmltree, lang_xpath, node_xpath=None):
    _items = []
    for node in xmltree.xpath(lang_xpath):
        _item = {'id': node.get('id')}
        if node_xpath:
            _item["node"] = node.find(node_xpath)
        else:
            _item["node"] = node
        _item["lang"] = node.get('{http://www.w3.org/XML/1998/namespace}lang')
        _item["id"] = node.get('id')
        _items.append(_item)
    return _items


def node_plain_text(node):
    """
    Função que retorna texto de nó, sem subtags e com espaços padronizados

    Entrada:
    ```xml
    <node>
        <italic>Duguetia leucotricha</italic> (Annonaceae)<xref>1</xref>
    </node>
    ```

    Saída:
    Duguetia leucotricha (Annonaceae)
    """
    if node is None:
        return
    for xref in node.findall(".//xref"):
        for child in xref.findall(".//*"):
            child.text = ""
        xref.text = ""
    text = "".join([text for text in node.xpath(".//text()") if text.strip()])
    return " ".join(text.split())


def node_text_without_xref(node):
    """
    Retorna text com subtags, exceto `xref`
    """
    if node is None:
        return

    node = deepcopy(node)

    for xref in node.findall(".//xref"):
        if xref.tail:
            _next = xref.getnext()
            if _next is None or _next.tag != "xref":
                e = etree.Element("EMPTYTAGTOKEEPXREFTAIL")
                xref.addnext(e)
    for xref in node.findall(".//xref"):
        parent = xref.getparent()
        parent.remove(xref)
    etree.strip_tags(node, "EMPTYTAGTOKEEPXREFTAIL")
    return node_text(node)


def formatted_text(title_node):
    # FIXME substituir `formatted_text` por `node_text_without_xref`
    # por ser mais explícito
    return node_text_without_xref(title_node)


def fix_xml(xml_str):
    return fix_namespace_prefix_w(xml_str)


def fix_namespace_prefix_w(content):
    """
    Convert os textos cujo padrão é `w:st="` em `w-st="`
    """
    pattern = r"\bw:[a-z]{1,}=\""
    found_items = re.findall(pattern, content)
    logger.debug("Found %i namespace prefix w", len(found_items))
    for item in set(found_items):
        new_namespace = item.replace(":", "-")
        logger.debug("%s -> %s" % (item, new_namespace))
        content = content.replace(item, new_namespace)
    return content


def _get_xml_content(xml):
    if isinstance(xml, str):
        try:
            content = file_utils.read_file(xml)
        except (FileNotFoundError, OSError):
            content = xml
        content = fix_xml(content)
        return content.encode("utf-8")
    return xml


def get_xml_tree(content):
    parser = etree.XMLParser(remove_blank_text=True, no_network=True)
    try:
        content = _get_xml_content(content)
        xml_tree = etree.XML(content, parser)
    except etree.XMLSyntaxError as exc:
        raise exceptions.SPSLoadToXMLError(str(exc)) from None
    else:
        return xml_tree


def tostring(node, doctype=None, pretty_print=False, xml_declaration=True):
    return etree.tostring(
        node,
        doctype=doctype,
        xml_declaration=xml_declaration,
        method="xml",
        encoding="utf-8",
        pretty_print=pretty_print,
    ).decode("utf-8")


def node_text(node):
    """
    Retorna todos os node.text, incluindo a subtags
    Para <title>Text <bold>text</bold> Text</title>, retorna
    Text <bold>text</bold> Text
    """
    items = [node.text or ""]
    for child in node.getchildren():
        items.append(
            etree.tostring(child, encoding="utf-8").decode("utf-8")
        )
    return "".join(items)


def get_node_without_subtag(node, remove_extra_spaces=False):
    """
        Função que retorna nó sem subtags.
    """
    if node is None:
        return
    if remove_extra_spaces:
        return " ".join([text.strip() for text in node.xpath(".//text()") if text.strip()])
    return "".join(node.xpath(".//text()"))


def get_year_month_day(node):
    """
    Retorna os valores respectivos dos elementos "year", "month", "day".

    Parameters
    ----------
    node : lxml.etree.Element
        Elemento do tipo _date_, que tem os elementos "year", "month", "day".

    Returns
    -------
    tuple of strings
        ("YYYY", "MM", "DD")
    None se node is None

    """
    if node is not None:
        return tuple(
            [(node.findtext(item) or "").zfill(2)
             for item in ["year", "month", "day"]]
        )


def create_alternatives(node, assets_data):
    """
    ```xml
    <alternatives>
        <graphic
            xlink:href="https://minio.scielo.br/documentstore/1678-2674/
            rQRTPbt6jkrncZTsPdCyXsn/
            6d6b2cfaa2dc5bd1fb84644218506cbfbc4dfb1e.tif"/>
        <graphic
            xlink:href="https://minio.scielo.br/documentstore/1678-2674/
            rQRTPbt6jkrncZTsPdCyXsn/
            b810735a45beb5f829d4eb07e4cf68842f57313f.png"
            specific-use="scielo-web"/>
        <graphic
            xlink:href="https://minio.scielo.br/documentstore/1678-2674/
            rQRTPbt6jkrncZTsPdCyXsn/
            e9d0cd6430c85a125e7490629ce43f227d00ef5e.jpg"
            specific-use="scielo-web"
            content-type="scielo-267x140"/>
    </alternatives>
    ```
    """
    if node is None or not assets_data:
        return
    parent = node.getparent()
    if parent is None:
        return
    if len(assets_data) == 1:
        for extension, uri in assets_data.items():
            node.set("{http://www.w3.org/1999/xlink}href", uri)
            if extension in [".tif", ".tiff"]:
                pass
            elif extension in [".png"]:
                node.set("specific-use", "scielo-web")
            else:
                node.set("specific-use", "scielo-web")
                node.set("content-type", "scielo-267x140")
    else:
        alternative_node = etree.Element("alternatives")
        for extension, uri in assets_data.items():
            _node = etree.Element("graphic")
            _node.set("{http://www.w3.org/1999/xlink}href", uri)
            alternative_node.append(_node)
            if extension in [".tif", ".tiff"]:
                pass
            elif extension in [".png"]:
                _node.set("specific-use", "scielo-web")
            else:
                _node.set("specific-use", "scielo-web")
                _node.set("content-type", "scielo-267x140")
        parent.replace(node, alternative_node)


def parse_value(value):
    value = value.lower()
    if value.isdigit():
        return value.zfill(2)
    if "spe" in value:
        return "spe"
    if "sup" in value:
        return "s"
    return value


def parse_issue(issue):
    issue = " ".join([item for item in issue.split()])
    parts = issue.split()
    parts = [parse_value(item) for item in parts]
    s = "-".join(parts)
    s = s.replace("spe-", "spe")
    s = s.replace("s-", "s")
    if s.endswith("s"):
        s += "0"
    return s


def is_valid_value_for_pid_v2(value):
    if len(value or "") != 23:
        raise ValueError
    return True


VALIDATE_FUNCTIONS = dict((
    ("scielo_pid_v2", is_valid_value_for_pid_v2),
))


def is_allowed_to_update(xml_sps, attr_name, attr_new_value):
    """
    Se há uma função de validação associada com o atributo,
    verificar se é permitido atualizar o atributo, dados seus valores
    atual e/ou novo
    """
    validate_function = VALIDATE_FUNCTIONS.get(attr_name)
    if validate_function is None:
        # não há nenhuma validação, então é permitido fazer a atualização
        return True

    curr_value = getattr(xml_sps, attr_name)

    if attr_new_value == curr_value:
        # desnecessario atualizar
        return False

    try:
        # valida o valor atual do atributo
        validate_function(curr_value)

    except (ValueError, exceptions.InvalidValueForOrderError):
        # o valor atual do atributo é inválido,
        # então continuar para verificar o valor "novo"
        pass

    else:
        # o valor atual do atributo é válido,
        # então não permitir atualização
        raise exceptions.NotAllowedtoChangeAttributeValueError(
            "Not allowed to update %s (%s) with %s, "
            "because current is valid" %
            (attr_name, curr_value, attr_new_value))

    try:
        # valida o valor novo para o atributo
        validate_function(attr_new_value)

    except (ValueError, exceptions.InvalidValueForOrderError):
        # o valor novo é inválido, então não permitir atualização
        raise exceptions.InvalidAttributeValueError(
            "Not allowed to update %s (%s) with %s, "
            "because new value is invalid" %
            (attr_name, curr_value, attr_new_value))

    else:
        # o valor novo é válido, então não permitir atualização
        return True


def match_pubdate(node, pubdate_xpaths):
    """
    Retorna o primeiro match da lista de pubdate_xpaths
    """
    for xpath in pubdate_xpaths:
        pubdate = node.find(xpath)
        if pubdate is not None:
            return pubdate


def _generate_tag_list(tags_to_keep, tags_to_convert_to_html):
    return list(tags_to_keep or []) + list(tags_to_convert_to_html and tags_to_convert_to_html.keys() or [])


def remove_subtags(
        node,
        tags_to_keep=None,
        tags_to_keep_with_content=None,
        tags_to_remove_with_content=None,
        tags_to_convert_to_html=None,
):
    """
    Remove as subtags de node que não estiverem especificadas em allowed_tags.

    Exemplo:
        Entrada: <bold><italic>São</italic> Paulo</bold> <i>Paulo</i>, ['italic']
        Saída: <italic>São</italic> Paulo Paulo

    Outros exemplos nos testes.
    """

    # obtem a tag, seu conteúdo e seus atributos
    tag = node.tag
    text = node.text if node.text is not None else ''

    # verifica se é o caso de manutenção da tag e seu conteúdo
    if tag in (tags_to_keep_with_content or []):
        return tostring(node, xml_declaration=False)

    # verifica se é o caso de remoção do conteúdo da tag
    if tag in (tags_to_remove_with_content or []):
        return ''

    # processa as tags internas
    for child in node:
        text += remove_subtags(child, tags_to_keep, tags_to_keep_with_content, tags_to_remove_with_content,
                               tags_to_convert_to_html)
        if child.tail is not None:
            text += child.tail

    # gera uma lista com as tags que serão mantidas
    all_tags_to_keep = _generate_tag_list(tags_to_keep, tags_to_convert_to_html)

    text = ' '.join(text.split())
    if tag in all_tags_to_keep:
        if attribs := ' '.join(f'{key}="{value}"' for key, value in node.attrib.items()):
            return f"<{tag} {attribs}>{text}</{tag}>"
        return f'<{tag}>{text}</{tag}>'
    return text


def process_subtags(
        node,
        tags_to_keep=None,
        tags_to_keep_with_content=None,
        tags_to_remove_with_content=None,
        tags_to_convert_to_html=None,
):
<<<<<<< HEAD
    if node is None:
        return

=======
>>>>>>> e1ec20c7
    std_to_keep = ('sup', 'sub')
    std_to_keep_with_content = ('mml:math', '{http://www.w3.org/1998/Math/MathML}math', 'math')
    std_to_remove_content = ('xref',)
    std_to_convert = {'italic': 'i'}

    # garante que as tags em std_to_keep serão mantidas
    if tags_to_keep is None:
        tags_to_keep = std_to_keep
    else:
        tags_to_keep = list(set(tags_to_keep + std_to_keep))

    # garante que as tags em std_to_keep_with_content serão mantidas
    if tags_to_keep_with_content is None:
        tags_to_keep_with_content = std_to_keep_with_content
    else:
        tags_to_keep_with_content = list(set(tags_to_keep_with_content + std_to_keep_with_content))

    # verifica se é o caso de manutenção da tag e seu conteúdo
    tag = node.tag
    if tag in tags_to_keep_with_content:
        return tostring(node)

    # garante que as tags em std_to_remove_content serão removidas
    tags_to_remove_with_content = std_to_remove_content + (tags_to_remove_with_content or [])
    tags_to_remove_with_content = list(set(tags_to_remove_with_content))

    # garante que as tags em std_to_convert serão convertidas em html
    std_to_convert.update(tags_to_convert_to_html or {})

    text = remove_subtags(
        node,
        tags_to_keep=tags_to_keep,
        tags_to_keep_with_content=tags_to_keep_with_content,
        tags_to_remove_with_content=tags_to_remove_with_content,
        tags_to_convert_to_html=std_to_convert,
        # namespace_map=std_namespace_map
    )

    for xml_tag, html_tag in std_to_convert.items():
        text = text.replace(f'<{xml_tag} ', f'<{html_tag} ')
        text = text.replace(f'<{xml_tag}>', f'<{html_tag}>')
        text = text.replace(f'</{xml_tag}>', f'</{html_tag}>')

    return text<|MERGE_RESOLUTION|>--- conflicted
+++ resolved
@@ -386,12 +386,10 @@
         tags_to_remove_with_content=None,
         tags_to_convert_to_html=None,
 ):
-<<<<<<< HEAD
+
     if node is None:
         return
 
-=======
->>>>>>> e1ec20c7
     std_to_keep = ('sup', 'sub')
     std_to_keep_with_content = ('mml:math', '{http://www.w3.org/1998/Math/MathML}math', 'math')
     std_to_remove_content = ('xref',)
