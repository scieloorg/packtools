<?xml version="1.0" encoding="UTF-8"?>
<xsl:stylesheet version="1.0" xmlns:xsl="http://www.w3.org/1999/XSL/Transform"
    xmlns:xlink="http://www.w3.org/1999/xlink" xmlns:mml="http://www.w3.org/1998/Math/MathML"
    exclude-result-prefixes="xlink mml">


    <xsl:output method="html" indent="yes"  encoding="UTF-8" omit-xml-declaration="no"  xml:space="default" />

    <xsl:include href="config-vars.xsl"/>

    <xsl:variable name="article" select="./article"/>

    <xsl:include href="generic.xsl"/>

    <xsl:include href="config-labels.xsl"/>

    <xsl:include href="journal-meta.xsl"/>

    <xsl:include href="article-meta.xsl"/>
    <xsl:include href="article-meta-contrib.xsl"/>
    <xsl:include href="article-meta-abstract.xsl"/>
    <xsl:include href="article-meta-product.xsl"/>

    <xsl:include href="generic-history.xsl"/>

    <xsl:include href="article-text-xref.xsl"/>

    <xsl:include href="article-text.xsl"/>
    <xsl:include href="article-text-alternatives.xsl"/>

    <xsl:include href="article-text-boxed-text.xsl"/>
    <xsl:include href="article-text-list.xsl"/>
    <xsl:include href="article-text-supplementary-material.xsl"/>

    <xsl:include href="article-text-graphic.xsl"/>
    <xsl:include href="article-text-table.xsl"/>
    <xsl:include href="article-text-formula.xsl"/>
    <xsl:include href="article-text-fig.xsl"/>

    <xsl:include href="article-text-back.xsl"/>
    <xsl:include href="article-text-ref.xsl"/>
    <xsl:include href="article-text-fn.xsl"/>
    <xsl:include href="article-text-bio.xsl"/>

    <xsl:include href="article-text-sub-article.xsl"/>

    <xsl:include href="html-modals.xsl"/>
    <xsl:include href="html-modals-contribs.xsl"/>
    <xsl:include href="html-modals-tables.xsl"/>
    <xsl:include href="html-modals-figs.xsl"/>
    <xsl:include href="html-head.xsl"/>
<<<<<<< HEAD

=======
    
    <xsl:variable name="ref" select="//ref"></xsl:variable>
    <xsl:variable name="fn" select="//*[name()!='table-wrap']//fn"></xsl:variable>
    
    
>>>>>>> 5e1a71d0
    <xsl:template match="/">
        <!--[if lt IE 7]>      <html class="no-js lt-ie9 lt-ie8 lt-ie7"> <![endif]-->
        <!--[if IE 7]>         <html class="no-js lt-ie9 lt-ie8"> <![endif]-->
        <!--[if IE 8]>         <html class="no-js lt-ie9"> <![endif]-->
        <!--[if gt IE 8]><!-->
        <html class="no-js">
            <!--<![endif]-->
            <head>
                <meta charset="utf-8"/>
                <meta http-equiv="X-UA-Compatible" content="IE=edge,chrome=1"/>
                <xsl:apply-templates select="." mode="html-head-title"/>
                <xsl:apply-templates select="." mode="html-head-meta"/>
                <xsl:apply-templates select="." mode="css"/>
                <link rel="alternate" type="application/rss+xml" title="SciELO" href=""/>
            </head>
            <body class="journal article">
                <a name="top"/>
                <xsl:apply-templates select="." mode="article"/>
                <xsl:apply-templates select="." mode="article-modals"/>
                <xsl:apply-templates select="." mode="js"/>
            </body>
        </html>
    </xsl:template>
    <xsl:template match="/" mode="css">
<<<<<<< HEAD
        <xsl:if test="$CSS_PATH != ''">
            <link rel="stylesheet" href="{$CSS_PATH}"/>
        </xsl:if>
        <xsl:if test="$PRINT_CSS_PATH != ''">
            <link rel="stylesheet" href="{$PRINT_CSS_PATH}" media="print"/>
        </xsl:if>
    </xsl:template>
    <xsl:template match="/" mode="js">
        <xsl:if test="$PRINT_CSS_PATH != ''">
            <script src="{$JS_PATH}"></script>
        </xsl:if>
=======
        <xsl:choose>
            <xsl:when test="substring($CSS_PATH,string-length($CSS_PATH)-3)='.css'">
                <link rel="stylesheet" href="{$CSS_PATH}"/>
            </xsl:when>
            <xsl:otherwise>
                <link rel="stylesheet" href="{$CSS_PATH}/css/bootstrap.min.css"/>
                <link rel="stylesheet" href="{$CSS_PATH}/css/article-styles.css"/>
                <link rel="stylesheet" href="{$CSS_PATH}/css/scielo-print.css" media="print"/>
             </xsl:otherwise>
        </xsl:choose>
        <xsl:if test="$PRINT_CSS_PATH!=''">
            <link rel="stylesheet" href="{$PRINT_CSS_PATH}" media="print"/>                
        </xsl:if>
    </xsl:template>
    <xsl:template match="/" mode="js">
        <xsl:choose>
            <xsl:when test="$JS_PATH!=''">
                <script src="{$JS_PATH}"/>
            </xsl:when>
            <xsl:otherwise>
                <script src="{$CSS_PATH}/js/vendor/jquery-1.11.0.min.js"></script>
                <script src="{$CSS_PATH}/js/vendor/bootstrap.min.js"></script>
                <script src="{$CSS_PATH}/js/vendor/jquery-ui.min.js"></script>
                
                <script src="{$CSS_PATH}/js/plugins.js"></script>
                <script src="{$CSS_PATH}/js/min/main-min.js"></script>
            </xsl:otherwise>
        </xsl:choose>
>>>>>>> 5e1a71d0
    </xsl:template>

    <xsl:template match="article" mode="article">
        <section class="articleCtt">
            <div class="container">
                <div class="articleTxt">
                    <div class="editionMeta">
                        <span>
                            <xsl:apply-templates select="." mode="journal-meta-bibstrip-title"/>
                            <xsl:text> </xsl:text>
                            <xsl:apply-templates select="." mode="journal-meta-bibstrip-issue"/>
                            <!-- FIXME location -->
                            <xsl:apply-templates select="." mode="issue-meta-pub-dates"/>
                        </span>
                        <xsl:text> </xsl:text>
                        <xsl:apply-templates select="." mode="journal-meta-issn"/>
                    </div>
                    <h1 class="article-title">
                        <xsl:apply-templates select="." mode="article-meta-title"/>
                    </h1>
                    <div class="articleMeta">
                        <div>
                            <!-- FIXME -->
                            <span>
                                <xsl:apply-templates select="." mode="article-meta-pub-dates"/></span>
                            <xsl:apply-templates select="." mode="article-meta-license"/>
                        </div>
                        <div>
                            <xsl:apply-templates select="." mode="article-meta-doi"/>

                        </div>
                    </div>

                    <xsl:apply-templates select="." mode="article-meta-contrib"/>

                    <div class="row">
                        <ul class="col-md-2 hidden-sm articleMenu">

                        </ul>

                        <article id="articleText" class="col-md-10 col-md-offset-2 col-sm-12 col-sm-offset-0">
                            <xsl:apply-templates select="." mode="article-meta-product"></xsl:apply-templates>
                            <xsl:apply-templates select="." mode="article-meta-abstract"></xsl:apply-templates>
                            <xsl:apply-templates select="." mode="text-body"></xsl:apply-templates>
                            <xsl:apply-templates select="." mode="text-back"></xsl:apply-templates>
                            <xsl:apply-templates select="." mode="text-fn"></xsl:apply-templates>
                            <xsl:apply-templates select=".//article-meta" mode="generic-history"/>
                            <xsl:apply-templates select="." mode="article-text-sub-articles"></xsl:apply-templates>
                        </article>
                    </div>
                </div>
            </div>
        </section>
    </xsl:template>

</xsl:stylesheet><|MERGE_RESOLUTION|>--- conflicted
+++ resolved
@@ -49,15 +49,10 @@
     <xsl:include href="html-modals-tables.xsl"/>
     <xsl:include href="html-modals-figs.xsl"/>
     <xsl:include href="html-head.xsl"/>
-<<<<<<< HEAD
 
-=======
-    
     <xsl:variable name="ref" select="//ref"></xsl:variable>
     <xsl:variable name="fn" select="//*[name()!='table-wrap']//fn"></xsl:variable>
-    
-    
->>>>>>> 5e1a71d0
+
     <xsl:template match="/">
         <!--[if lt IE 7]>      <html class="no-js lt-ie9 lt-ie8 lt-ie7"> <![endif]-->
         <!--[if IE 7]>         <html class="no-js lt-ie9 lt-ie8"> <![endif]-->
@@ -82,19 +77,7 @@
         </html>
     </xsl:template>
     <xsl:template match="/" mode="css">
-<<<<<<< HEAD
-        <xsl:if test="$CSS_PATH != ''">
-            <link rel="stylesheet" href="{$CSS_PATH}"/>
-        </xsl:if>
-        <xsl:if test="$PRINT_CSS_PATH != ''">
-            <link rel="stylesheet" href="{$PRINT_CSS_PATH}" media="print"/>
-        </xsl:if>
-    </xsl:template>
-    <xsl:template match="/" mode="js">
-        <xsl:if test="$PRINT_CSS_PATH != ''">
-            <script src="{$JS_PATH}"></script>
-        </xsl:if>
-=======
+
         <xsl:choose>
             <xsl:when test="substring($CSS_PATH,string-length($CSS_PATH)-3)='.css'">
                 <link rel="stylesheet" href="{$CSS_PATH}"/>
@@ -106,7 +89,7 @@
              </xsl:otherwise>
         </xsl:choose>
         <xsl:if test="$PRINT_CSS_PATH!=''">
-            <link rel="stylesheet" href="{$PRINT_CSS_PATH}" media="print"/>                
+            <link rel="stylesheet" href="{$PRINT_CSS_PATH}" media="print"/>
         </xsl:if>
     </xsl:template>
     <xsl:template match="/" mode="js">
@@ -118,12 +101,11 @@
                 <script src="{$CSS_PATH}/js/vendor/jquery-1.11.0.min.js"></script>
                 <script src="{$CSS_PATH}/js/vendor/bootstrap.min.js"></script>
                 <script src="{$CSS_PATH}/js/vendor/jquery-ui.min.js"></script>
-                
+
                 <script src="{$CSS_PATH}/js/plugins.js"></script>
                 <script src="{$CSS_PATH}/js/min/main-min.js"></script>
             </xsl:otherwise>
         </xsl:choose>
->>>>>>> 5e1a71d0
     </xsl:template>
 
     <xsl:template match="article" mode="article">
