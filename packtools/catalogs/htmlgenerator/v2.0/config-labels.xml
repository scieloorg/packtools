<?xml version="1.0" encoding="UTF-8"?>
<labels>
    <term>
<<<<<<< HEAD
        <name>Anonymous</name>
        <name lang="pt">Anônimo</name>
        <name lang="es">Anónimo</name>
=======
        <name>Data availability</name>
        <name lang="pt">Dados de pesquisa</name>
        <name lang="es">Datos de investigación</name>
>>>>>>> 1b4020d4
    </term>
    <term>
        <name>Text</name>
        <name lang="pt">Texto</name>
        <name lang="es">Texto</name>
    </term>
    <term>
        <name>Online publication</name>
        <name lang="pt">Publicação Online</name>
        <name lang="es">Publicación en línea</name>
    </term>
    <term>
        <name>Publication</name>
        <name lang="pt">Publicação</name>
        <name lang="es">Publicación</name>
    </term>
    <term>
        <name>Issue publication</name>
        <name lang="pt">Publicação em número</name>
        <name lang="es">Publicación em número</name>
    </term>
    <term>
        <name>Print</name>
        <name lang="pt">Impresso</name>
        <name lang="es">Impreso</name>
    </term>
    <term>
        <name>Online</name>
        <name lang="es">En línea</name>
    </term>
    <term>
        <name>pub-date</name>
        <name lang="en">Published on</name>
        <name lang="pt">Publicado em</name>
        <name lang="es">Publicado en</name>
    </term>
    <term>
        <name>ack</name>
        <name lang="en">Acknowledgments</name>
        <name lang="pt">Agradecimentos</name>
        <name lang="es">Agradecimientos</name>
    </term>
    <term>
        <name>fn-group</name>
        <name lang="en">Notes</name>
        <name lang="pt">Notas</name>
        <name lang="es">Notas</name>
    </term>
    <term>
        <name>References</name>
        <name>ref-list</name>
        <name lang="en">References</name>
        <name lang="pt">Referências bibliográficas</name>
        <name lang="es">Referencias bibliográficas</name>
    </term>
    <term>
        <name>bio</name>
        <name lang="en">Biography</name>
        <name lang="pt">Biografia</name>
        <name lang="es">Biografía</name>
    </term>
    <term>
        <name>history</name>
        <name lang="en">History</name>
        <name lang="pt">Histórico</name>
        <name lang="es">Histórico</name>
    </term>
    <term>
        <name>publication dates</name>
        <name lang="en">Publication Dates</name>
        <name lang="pt">Datas de Publicação </name>
        <name lang="es">Fechas de Publicación</name>
    </term>
    <term>
        <name>received</name>
        <name lang="en">Received</name>
        <name lang="pt">Recebido</name>
        <name lang="es">Recibido</name>
    </term>
    <term>
        <name>accepted</name>
        <name lang="pt">Aceito</name>
        <name lang="es">Acepto</name>
        <name lang="en">Accepted</name>
    </term>
    <term>
        <name>rev-recd</name>
        <name lang="pt">Revisado</name>
        <name lang="es">Revisado</name>
        <name lang="en">Reviewed</name>
    </term>
    <term>
        <name>corrected</name>
        <name lang="en">Corrected</name>
        <name lang="pt">Corrigido</name>
        <name lang="es">Corregido</name>
    </term>
    <term>
        <name>pub</name>
        <name lang="pt">Publicado</name>
        <name lang="es">Publicado</name>
        <name lang="en">Published</name>
    </term>
    <term>
        <name>preprint</name>
        <name lang="pt">Preprint</name>
        <name lang="es">Preprint</name>
        <name lang="en">Preprint</name>
    </term>
    <term>
        <name>retracted</name>
        <name lang="pt">Retratado</name>
        <name lang="es">Retractado</name>
        <name lang="en">Retracted</name>
    </term>
    <term>
        <name>rev-requested</name>
        <name lang="pt">Solicitado Revisão</name>
        <name lang="es">Solicitud de Revisión</name>
        <name lang="en">Requested Revision</name>
    </term>
    <term>
        <name>About the authors</name>
        <name lang="pt">Sobre os autores</name>
        <name lang="es">Acerca de los autores</name>
    </term>
    <term>
        <name>About the author</name>
        <name lang="pt">Sobre o autor</name>
        <name lang="es">Acerca del autor</name>
    </term>
    <term>
        <name>Click to </name>
        <name lang="pt">Clique para </name>
        <name lang="es">Haz un clic para </name>
    </term>
    <term>
        <name>copy link</name>
        <name lang="pt">copiar link</name>
        <name lang="es">copiar enlace</name>
    </term>
    <term>
        <name>copy URL</name>
        <name lang="pt">copiar URL</name>
        <name lang="es">copiar URL</name>
    </term>
    <term>
        <name>copy</name>
        <name lang="pt">copiar</name>
        <name lang="es">copiar</name>
    </term>
    <term>
        <name>ris format</name>
        <name lang="pt">formato ris</name>
        <name lang="es">formato ris</name>
    </term>

    <term>
        <name>Open new window</name>
        <name lang="pt">Abrir em nova janela</name>
        <name lang="es">Abrir en nueva ventana</name>
    </term>
    <term>
        <name>Affiliation</name>
        <name lang="pt">Afiliação</name>
        <name lang="es">Afiliación</name>
    </term>
    <term>
        <name>corresp</name>
        <name lang="en">Correspondence</name>
        <name lang="pt">Correspondência</name>
        <name lang="es">Correspondencia</name>
    </term>
    <term>
        <name>Text</name>
        <name>body</name>
        <name lang="en">Text</name>
        <name lang="pt">Texto</name>
        <name lang="es">Texto</name>
    </term>

    <term>
        <name>abstract</name>
        <name>trans-abstract</name>
        <name lang="en">Abstract</name>
        <name lang="pt">Resumo</name>
        <name lang="es">Resumen</name>
    </term>
    <term>
        <name lang="en">Abstracts</name>
        <name lang="pt">Resumos</name>
        <name lang="es">Resúmenes</name>
    </term>
    <term>
        <name>kwd-group</name>
        <name lang="en">Keywords</name>
        <name lang="pt">Palavras-chave</name>
        <name lang="es">Palabras clave</name>
    </term>
    <term>
        <name>app-group</name>
        <name>app</name>
        <name lang="en">Appendix</name>
        <name lang="pt">Apêndice</name>
        <name lang="es">Apéndice</name>
    </term>
    <term>
        <name>1</name>
        <name>01</name>
        <name lang="en">Jan</name>
        <name lang="pt">Jan</name>
        <name lang="es">Ene</name>
    </term>
    <term>
        <name>2</name>
        <name>02</name>
        <name lang="en">Feb</name>
        <name lang="pt">Fev</name>
        <name lang="es">Feb</name>
    </term>
    <term>
        <name>3</name>
        <name>03</name>
        <name lang="en">Mar</name>
        <name lang="pt">Mar</name>
        <name lang="es">Mar</name>
    </term>
    <term>
        <name>4</name>
        <name>04</name>
        <name lang="en">Apr</name>
        <name lang="pt">Abr</name>
        <name lang="es">Abr</name>
    </term>
    <term>
        <name>5</name>
        <name>05</name>
        <name lang="en">May</name>
        <name lang="pt">Maio</name>
        <name lang="es">Mayo</name>
    </term>
    <term>
        <name>6</name>
        <name>06</name>
        <name lang="en">June</name>
        <name lang="pt">Jun</name>
        <name lang="es">Jun</name>
    </term>
    <term>
        <name>7</name>
        <name>07</name>
        <name lang="en">July</name>
        <name lang="pt">Jul</name>
        <name lang="es">Jul</name>
    </term>
    <term>
        <name>8</name>
        <name>08</name>
        <name lang="en">Aug</name>
        <name lang="pt">Ago</name>
        <name lang="es">Ago</name>
    </term>
    <term>
        <name>9</name>
        <name>09</name>
        <name lang="en">Sept</name>
        <name lang="pt">Set</name>
        <name lang="es">Set</name>
    </term>
    <term>
        <name>10</name>
        <name>10</name>
        <name lang="en">Oct</name>
        <name lang="pt">Out</name>
        <name lang="es">Oct</name>
    </term>
    <term>
        <name>11</name>
        <name>11</name>
        <name lang="en">Nov</name>
        <name lang="pt">Nov</name>
        <name lang="es">Nov</name>
    </term>
    <term>
        <name>12</name>
        <name>12</name>
        <name lang="en">Dec</name>
        <name lang="pt">Dez</name>
        <name lang="es">Dic</name>
    </term>
    <term>
        <name>'January', 'February', 'March', 'April', 'May', 'June', 'July', 'August', 'September', 'October', 'November', 'December'</name>
        <name lang="en">'January', 'February', 'March', 'April', 'May', 'June', 'July', 'August', 'September', 'October', 'November', 'December'</name>
        <name lang="pt">'Janeiro', 'Fevereiro', 'Março', 'Abril', 'Maio', 'Junho', 'Julho', 'Agosto', 'Setembro', 'Outubro', 'Novembro', 'Dezembro'</name>
        <name lang="es">'Enero', 'Febrero', 'Marzo', 'Abril', 'Mayo', 'Junio', 'Julio', 'Agosto', 'Setiembre', 'Octubre', 'Noviembre', 'Deciembre'</name>
    </term>
    <term>
        <name>reply</name>
        <name lang="en">Reply</name>
        <name lang="pt">Resposta</name>
        <name lang="es">Respuesta</name>
    </term>
    <term>
        <name>reply</name>
        <name lang="en">Reply</name>
        <name lang="pt">Resposta</name>
        <name lang="es">Respuesta</name>
    </term>
    <term>
        <name>letter</name>
        <name lang="en">Letter</name>
        <name lang="pt">Carta</name>
        <name lang="es">Carta</name>
    </term>
    <term>
        <name>Figures</name>
        <name lang="en">Figures</name>
        <name lang="pt">Figuras</name>
        <name lang="es">Figuras</name>
    </term>
    <term>
        <name>Tables</name>
        <name lang="en">Tables</name>
        <name lang="pt">Tabelas</name>
        <name lang="es">Tablas</name>
    </term>
    <term>
        <name>Formulas</name>
        <name lang="en">Formulas</name>
        <name lang="pt">Fórmulas</name>
        <name lang="es">Fórmulas</name>
    </term>
    <term>
        <name>This erratum corrects</name>
        <name lang="en">This erratum corrects</name>
        <name lang="pt">Esta errata corrige</name>
        <name lang="es">Esta errata corrige</name>
    </term>
    <term>
        <name>This retraction retracts the following document</name>
        <name lang="en">This retraction retracts the following document</name>
        <name lang="pt">Esta retratação retrata o documento</name>
        <name lang="es">Esta retracción retrata el documento</name>
    </term>
    <term>
        <name>How to cite</name>
        <name lang="en">How to cite</name>
        <name lang="pt">Como citar</name>
        <name lang="es">Como citar</name>
    </term>
    <term>
        <name>and</name>
        <name lang="en">and</name>
        <name lang="pt">e</name>
        <name lang="es">y</name>
    </term>
    <term>
        <name>Available from</name>
        <name lang="en">Available from</name>
        <name lang="pt">Disponível em</name>
        <name lang="es">Disponible en</name>
    </term>
    <term>
        <name>cited</name>
        <name lang="en">Accessed</name>
        <name lang="pt">Acessado</name>
        <name lang="es">Accedido</name>
    </term>
    <term>
        <name>Date of issue</name>
        <name lang="en">Date of issue</name>
        <name lang="pt">Data do Fascículo</name>
        <name lang="es">Fecha del número</name>
    </term>
    <term>
        <name>Publication</name>
        <name lang="en">Publication</name>
        <name lang="pt">Publicação</name>
        <name lang="es">Publicación</name>
    </term>
    <term>
        <name>Publication in this collection</name>
        <name lang="en">Publication in this collection</name>
        <name lang="pt">Publicação nesta coleção</name>
        <name lang="es">Publicación en esta colección</name>
    </term>
    <term>
        <name>translator</name>
        <name lang="en">Translation of</name>
        <name lang="pt">Tradução de</name>
        <name lang="es">Traducción de</name>
    </term>
    
    <term>
        <name>This retraction retracts</name>
        <name lang="en">This retraction retracts</name>
        <name lang="pt">Esta retratação retrata</name>
        <name lang="es">Esta retractación retrata</name>
    </term>
    <term>
        <name>This document comments</name>
        <name lang="en">This document comments</name>
        <name lang="pt">Este documento comenta</name>
        <name lang="es">Este documento comenta</name>
    </term>
    <term>
        <name>This document is an addendum of</name>
        <name lang="en">This document is an addendum of</name>
        <name lang="pt">Este documento é um adendo de</name>
        <name lang="es">Este documento es un anexo de</name>
    </term>
    <term>
        <name>This article has preprint version</name>
        <name lang="en">This article has preprint version</name>
        <name lang="pt">Este artigo tem versão preprint</name>
        <name lang="es">Este artículo tiene versión preprint</name>
    </term>
    <term>
        <name>Peer reviewed article</name>
        <name lang="en">Peer reviewed article</name>
        <name lang="pt">Artigo revisado</name>
        <name lang="es">Artículo revisado</name>
    </term>
    <term>
        <name>Related to</name>
        <name lang="en">Related to</name>
        <name lang="pt">Relacionado com</name>
        <name lang="es">Relacionado con</name>
    </term>
</labels><|MERGE_RESOLUTION|>--- conflicted
+++ resolved
@@ -1,15 +1,14 @@
 <?xml version="1.0" encoding="UTF-8"?>
 <labels>
     <term>
-<<<<<<< HEAD
         <name>Anonymous</name>
         <name lang="pt">Anônimo</name>
         <name lang="es">Anónimo</name>
-=======
+    </term>
+    <term>
         <name>Data availability</name>
         <name lang="pt">Dados de pesquisa</name>
         <name lang="es">Datos de investigación</name>
->>>>>>> 1b4020d4
     </term>
     <term>
         <name>Text</name>
