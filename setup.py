--- conflicted
+++ resolved
@@ -53,9 +53,5 @@
     entry_points="""
     [console_scripts]
     stylechecker = packtools.stylechecker:main
-<<<<<<< HEAD
-    packbuilder = packtools.packbuilder:main
     htmlgenerator = packtools.htmlgenerator:main
-=======
->>>>>>> b770e854
     """)
