#!/usr/bin/env python
#coding:utf-8
from __future__ import unicode_literals
from setuptools import setup
import setuptools
import codecs
import sys


if sys.version_info[0:2] < (3, 9):
    raise RuntimeError('Requires Python 3.9 or newer')


# adds version to the local namespace
VERSION = {}
with open('packtools/version.py') as fp:
    exec(fp.read(), VERSION)


INSTALL_REQUIRES = [
<<<<<<< HEAD
    'lxml>=4.9.2',
=======
    'langcodes>=3.3.0',
    'lxml>=4.2.0',
>>>>>>> 651fc0e2
    'picles.plumber>=0.11',
    'Pillow',
]


EXTRAS_REQUIRE = {
    'webapp':[
        'Flask',
        'flask-babel',
        'Flask-WTF',
        'Werkzeug',
    ]
}


TESTS_REQUIRE = [
    'Flask-Testing>=0.6.2',
    'flask-babel',
    'Flask-WTF',
    'python-magic',
    'charset-normalizer<3.0',
    'aiohttp',
    'tenacity',
    'requests',
]


setup(
    name="packtools",
    version=VERSION['__version__'],
    description="Handle SPS packages like a breeze.",
    long_description=codecs.open('README.md', mode='r', encoding='utf-8').read() + '\n\n' +
                     codecs.open('HISTORY.md', mode='r', encoding='utf-8').read(),
    long_description_content_type="text/markdown",
    author="SciELO",
    author_email="scielo-dev@googlegroups.com",
    maintainer="SciELO Team",
    maintainer_email="scielo-dev@googlegroups.com",
    license="BSD License",
    url="http://docs.scielo.org",
    packages=setuptools.find_packages(
        exclude=["*.tests", "*.tests.*", "tests.*", "tests", "docs"]
    ),
    include_package_data=True,
    classifiers=[
        "Development Status :: 4 - Beta",
        "Intended Audience :: Developers",
        "Programming Language :: Python :: 3.9",
        "Programming Language :: Python :: 3.10",
        "Programming Language :: Python :: 3.11",
        "Topic :: Software Development :: Libraries :: Python Modules",
    ],
    tests_require=TESTS_REQUIRE,
    test_suite='tests',
    install_requires=INSTALL_REQUIRES,
    extras_require=EXTRAS_REQUIRE,
    entry_points={
        "console_scripts":[
            "stylechecker=packtools.stylechecker:main",
            "htmlgenerator=packtools.htmlgenerator:main",
            "package_optimiser=packtools.package_optimiser:main",
            "package_maker=packtools.package_maker:main",
        ]
    }
)<|MERGE_RESOLUTION|>--- conflicted
+++ resolved
@@ -18,12 +18,8 @@
 
 
 INSTALL_REQUIRES = [
-<<<<<<< HEAD
     'lxml>=4.9.2',
-=======
     'langcodes>=3.3.0',
-    'lxml>=4.2.0',
->>>>>>> 651fc0e2
     'picles.plumber>=0.11',
     'Pillow',
 ]
