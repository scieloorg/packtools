import unittest

from packtools.sps.utils import xml_utils
from packtools.sps.formats.am import am


class BaseTest(unittest.TestCase):
    def setUp(self):
        self.xml_tree = xml_utils.get_xml_tree(
            "tests/sps/fixtures/formats/am/S0104-11692025000100300.xml"
        )

        self.external_data = {
            "v999": "../bases-work/rlae/rlae",
            "v992": "scl",
            "v35": "0104-1169",
            "v42": "1",
            "collection": "scl",
            "v700": "2",
            "v38": ["TAB", "GRA"],
            "v49": "RLAE350",
            "v2": "S0104-1169(25)03300000300",
            "v91": "20250203",
            "v702": "rlae/v33/1518-8345-rlae-33-e4434.xml",
            "v705": "S",
            "processing_date": "2025-02-03",
            "v265": [
                {"k": "real", "s": "xml", "v": "20250127"},
                {"k": "expected", "s": "xml", "v": "202500"},
            ],
            "v3": "1518-8345-rlae-33-e4434.xml",
            "v936": {"i": "0104-1169", "y": "2025", "o": "1"},
            "applicable": "True",
            "created_at": "2025-02-03",
            "sent_wos": "False",
            "validated_scielo": "False",
            "validated_wos": "False",
            "version": "xml",
            "external_citation_data": [
                {
                    "code": "S0104-1169202500010030000001",
                    "processing_date": "2025-04-01",
                    "v700": "5"
                },
                {
                    "code": "S0104-1169202500010030000002",
                    "processing_date": "2025-04-01",
                    "v700": "6"
                },
                {
                    "code": "S0104-1169202500010030000003",
                    "processing_date": "2025-04-01",
                    "v700": "7"
                },
                {
                    "code": "S0104-1169202500010030000004",
                    "processing_date": "2025-04-01",
                    "v700": "8"
                },
                {
                    "code": "S0104-1169202500010030000005",
                    "processing_date": "2025-04-01",
                    "v700": "9"
                },
                {
                    "code": "S0104-1169202500010030000006",
                    "processing_date": "2025-04-01",
                    "v700": "10"
                },
                {
                    "code": "S0104-1169202500010030000007",
                    "processing_date": "2025-04-01",
                    "v700": "11"
                },
                {
                    "code": "S0104-1169202500010030000008",
                    "processing_date": "2025-04-01",
                    "v700": "12"
                },
                {
                    "code": "S0104-1169202500010030000009",
                    "processing_date": "2025-04-01",
                    "v700": "13"
                },
                {
                    "code": "S0104-1169202500010030000010",
                    "processing_date": "2025-04-01",
                    "v700": "14"
                },
                {
                    "code": "S0104-1169202500010030000011",
                    "processing_date": "2025-04-01",
                    "v700": "15"
                },
                {
                    "code": "S0104-1169202500010030000012",
                    "processing_date": "2025-04-01",
                    "v700": "16"
                },
                {
                    "code": "S0104-1169202500010030000013",
                    "processing_date": "2025-04-01",
                    "v700": "17"
                },
                {
                    "code": "S0104-1169202500010030000014",
                    "processing_date": "2025-04-01",
                    "v700": "18"
                },
                {
                    "code": "S0104-1169202500010030000015",
                    "processing_date": "2025-04-01",
                    "v700": "19"
                },
                {
                    "code": "S0104-1169202500010030000016",
                    "processing_date": "2025-04-01",
                    "v700": "20"
                },
                {
                    "code": "S0104-1169202500010030000017",
                    "processing_date": "2025-04-01",
                    "v700": "21"
                },
                {
                    "code": "S0104-1169202500010030000018",
                    "processing_date": "2025-04-01",
                    "v700": "22"
                },
                {
                    "code": "S0104-1169202500010030000019",
                    "processing_date": "2025-04-01",
                    "v700": "23"
                },
                {
                    "code": "S0104-1169202500010030000020",
                    "processing_date": "2025-04-01",
                    "v700": "24"
                },
                {
                    "code": "S0104-1169202500010030000021",
                    "processing_date": "2025-04-01",
                    "v700": "25"
                },
                {
                    "code": "S0104-1169202500010030000022",
                    "processing_date": "2025-04-01",
                    "v700": "26"
                },
                {
                    "code": "S0104-1169202500010030000023",
                    "processing_date": "2025-04-01",
                    "v700": "27"
                },
                {
                    "code": "S0104-1169202500010030000024",
                    "processing_date": "2025-04-01",
                    "v700": "28"
                },
                {
                    "code": "S0104-1169202500010030000025",
                    "processing_date": "2025-04-01",
                    "v700": "29"
                },
                {
                    "code": "S0104-1169202500010030000026",
                    "processing_date": "2025-04-01",
                    "v700": "30"
                },
                {
                    "code": "S0104-1169202500010030000027",
                    "processing_date": "2025-04-01",
                    "v700": "31"
                },
                {
                    "code": "S0104-1169202500010030000028",
                    "processing_date": "2025-04-01",
                    "v700": "32"
                },
                {
                    "code": "S0104-1169202500010030000029",
                    "processing_date": "2025-04-01",
                    "v700": "33"
                },
                {
                    "code": "S0104-1169202500010030000030",
                    "processing_date": "2025-04-01",
                    "v700": "34"
                },
                {
                    "code": "S0104-1169202500010030000031",
                    "processing_date": "2025-04-01",
                    "v700": "35"
                },
                {
                    "code": "S0104-1169202500010030000032",
                    "processing_date": "2025-04-01",
                    "v700": "36"
                },
                {
                    "code": "S0104-1169202500010030000033",
                    "processing_date": "2025-04-01",
                    "v700": "37"
                },
                {
                    "code": "S0104-1169202500010030000034",
                    "processing_date": "2025-04-01",
                    "v700": "38"
                },
                {
                    "code": "S0104-1169202500010030000035",
                    "processing_date": "2025-04-01",
                    "v700": "39"
                },
            ]
        }


class TestGetJournal(BaseTest):
    def setUp(self):
        super().setUp()
        self.journal_data = am.get_journal(self.xml_tree)

    def test_field_v30(self):
        self.assertEqual(
            self.journal_data["v30"], [{"_": "Rev. Latino-Am. Enfermagem"}]
        )

    def test_field_v421(self):
        self.assertEqual(self.journal_data["v421"], [{"_": "Rev Lat Am Enfermagem"}])

    def test_field_v62(self):
        self.assertEqual(
            self.journal_data["v62"],
            [
                {
                    "_": "Escola de Enfermagem de Ribeirão Preto / Universidade de São Paulo"
                }
            ],
        )

    def test_field_v435(self):
        self.assertEqual(self.journal_data["v435"], [{"_": "1518-8345", "t": "epub"}])

    def test_field_v100(self):
        self.assertEqual(
            self.journal_data["v100"], [{"_": "Revista Latino-Americana de Enfermagem"}]
        )

    def test_journal_returns_expected_fields(self):
        self.assertTrue(
            {"v30", "v421", "v62", "v435", "v100"}.issubset(self.journal_data.keys())
        )


class TestGetArticlemetaIssue(BaseTest):
    def setUp(self):
        super().setUp()
        self.issue_data = am.get_articlemeta_issue(self.xml_tree)

    def test_field_v31(self):
        self.assertEqual(self.issue_data["v31"], [{"_": "33"}])

    def test_field_v121(self):
        self.assertEqual(self.issue_data["v121"], [{"_": "00300"}])

    def test_field_v14(self):
        self.assertEqual(self.issue_data["v14"], [{"e": "e4434", "_": ""}])

    def test_field_v709(self):
        self.assertEqual(self.issue_data["v709"], [{"_": "article"}])

    def test_field_v701(self):
        self.assertEqual(self.issue_data["v701"], [{"_": "1"}])

    def test_issue_returns_expected_fields(self):
        self.assertTrue(
            {"v31", "v121", "v14", "v709", "v701"}.issubset(
                self.issue_data.keys()
            )
        )


class TestGetIds(BaseTest):
    def setUp(self):
        super().setUp()
        self.ids_data = am.get_ids(self.xml_tree)

    def test_field_v237(self):
        self.assertEqual(self.ids_data["v237"], [{"_": "10.1590/1518-8345.7320.4434"}])


class TestGetContribs(BaseTest):
    def setUp(self):
        super().setUp()
        self.contribs_data = am.get_contribs(self.xml_tree)

    def test_field_v10(self):
        self.assertIn("v10", self.contribs_data)
        self.assertGreater(len(self.contribs_data["v10"]), 0)

        author = self.contribs_data["v10"][0]
        self.assertTrue({"k", "n", "1", "s", "r", "_"}.issubset(author.keys()))

    def test_field_v10_includes_specific_author(self):
        author = next(
            (a for a in self.contribs_data["v10"] if a["k"] == "0000-0002-4201-0624"),
            None,
        )
        self.assertIsNotNone(author)

        self.assertEqual(author["n"], "Janaina Recanello")
        self.assertEqual(author["s"], "Begui")
        self.assertEqual(author["1"], "aff1")
        self.assertEqual(author["r"], "ND")


class TestGetAffs(BaseTest):
    def setUp(self):
        super().setUp()
        self.aff_data = am.get_affs(self.xml_tree)

    def test_field_v70(self):
        self.assertEqual(len(self.aff_data["v70"]), 4)

        aff = self.aff_data["v70"][0]
        self.assertTrue({"c", "i", "l", "1", "p", "s", "_"}.issubset(aff.keys()))

    def test_field_v240(self):
        self.assertEqual(len(self.aff_data["v240"]), 4)

        aff = self.aff_data["v240"][0]
        self.assertTrue({"c", "i", "p", "s", "_"}.issubset(aff.keys()))

    def test_affs_returns_expected_fields(self):
        self.assertTrue({"v70", "v240"}.issubset(self.aff_data.keys()))


class TestGetCitations(BaseTest):
    def setUp(self):
        super().setUp()
        self.am_format = am.build(self.xml_tree, self.external_data)
        self.first_ref = self.am_format["citations"][0]
        self.last_ref = self.am_format["citations"][-1]

    def test_field_v72(self):
        self.assertEqual(self.am_format["article"]["v72"], [{"_": "35"}])

    def test_references_structure(self):
        self.assertEqual(len(self.am_format["citations"]), 35)

    def test_field_v30(self):
        self.assertEqual(self.first_ref["v30"], [{"_": "Am J Psychiatry"}])

    def test_field_v31(self):
        self.assertEqual(self.first_ref["v31"], [{"_": "177"}])

    def test_field_v32(self):
        self.assertEqual(self.first_ref["v32"], [{"_": "1"}])

    def test_field_code(self):
        self.assertEqual(self.first_ref["code"], "S0104-1169202500010030000001")
        self.assertEqual(self.last_ref["code"], "S0104-1169202500010030000035")

    def test_field_v999(self):
        self.assertEqual(self.first_ref["v999"], [{"_": "../bases-work/rlae/rlae"}])

    def test_field_v37(self):
        self.assertEqual(
            self.first_ref["v37"],
            [{"_": "https://doi.org/10.1176/appi.ajp.2019.19010020"}],
        )

    def test_field_v12(self):
        self.assertEqual(
            self.first_ref["v12"],
            [
                {
                    "_": "The Devastating Clinical Consequences of Child Abuse and Neglect: Increased Disease Vulnerability and Poor Treatment Response in Mood Disorders"
                }
            ],
        )

    def test_field_v10(self):
        self.assertEqual(len(self.first_ref["v10"]), 2)
        self.assertEqual(self.first_ref["v10"][0]["n"], "E. T. C.")
        self.assertEqual(self.first_ref["v10"][0]["s"], "Lippard")
        self.assertEqual(self.first_ref["v10"][0]["r"], "ND")
        self.assertEqual(self.first_ref["v10"][0]["_"], "")

    def test_field_v71(self):
        self.assertEqual(self.first_ref["v71"], [{"_": "journal"}])

    def test_field_v14(self):
        self.assertEqual(self.first_ref["v14"], [{"_": "20-36"}])

    def test_field_v936(self):
        self.assertEqual(
            self.first_ref["v936"], [{"i": "0104-1169", "y": "2025", "o": "1"}]
        )

    def test_field_v880(self):
        self.assertEqual(self.first_ref["v880"], [{"_": "S0104-1169202500010030000001"}])
        self.assertEqual(self.last_ref["v880"], [{"_": "S0104-1169202500010030000035"}])

    def test_field_v865(self):
        self.assertEqual(self.first_ref["v865"], [{"_": "20250000"}])

    def test_field_v118(self):
        self.assertEqual(self.first_ref["v118"], [{"_": "1."}])

    def test_field_v706(self):
        self.assertEqual(self.first_ref["v706"], [{"_": "c"}])

    def test_field_v64(self):
        self.assertEqual(self.first_ref["v64"], [{"_": "2020"}])

    def test_field_v65(self):
        self.assertEqual(self.first_ref["v65"], [{"_": "20200000"}])

    def test_field_collection(self):
        self.assertEqual(self.first_ref["collection"], "scl")

    def test_field_v708(self):
        self.assertEqual(self.first_ref["v708"], [{"_": "35"}])

    def test_field_v2(self):
        self.assertEqual(self.first_ref["v2"], [{"_": "S0104-1169(25)03300000300"}])

    def test_field_v3(self):
        self.assertEqual(self.first_ref["v3"], [{"_": "1518-8345-rlae-33-e4434.xml"}])

    def test_field_v4(self):
        self.assertEqual(self.first_ref["v4"], [{"_": "v33"}])

    def test_field_v992(self):
        self.assertEqual(self.first_ref["v992"], [{"_": "scl"}])

    def test_field_v701(self):
        self.assertEqual(self.first_ref["v701"], [{"_": "1"}])

    def test_field_v702(self):
        self.assertEqual(
            self.first_ref["v702"], [{"_": "rlae/v33/1518-8345-rlae-33-e4434.xml"}]
        )

    def test_field_v705(self):
        self.assertEqual(self.first_ref["v705"], [{"_": "S"}])

    def test_field_processing_date(self):
        self.assertEqual(self.first_ref["processing_date"], "2025-04-01")

    def test_field_v514(self):
        self.assertEqual(self.first_ref["v514"], [{"_": "", "f": "20", "l": "36"}])
        self.assertEqual(self.last_ref["v514"], [{"_": "", "f": "226", "l": "55"}])

    def test_field_v882(self):
        self.assertEqual(self.first_ref["v882"], [{"_": "", "v": "33"}])

    def test_field_v700(self):
        self.assertEqual(self.first_ref["v700"], [{"_": "5"}])
        self.assertEqual(self.last_ref["v700"], [{"_": "39"}])

    def test_field_v237(self):
        self.assertEqual(self.first_ref["v237"], [{"_": "10.1176/appi.ajp.2019.19010020"}])
        self.assertEqual(self.last_ref["v237"], [{"_": "10.4013/ctc.2019.121.10"}])

<<<<<<< HEAD
    def test_field_v17(self):
        self.assertEqual(self.am_format["citations"][18]["v17"], [{"_": "Ministério da Cidadania (BR)"}])

=======
>>>>>>> d3c87406
    def test_field_v18(self):
        self.assertIsNone(self.am_format["citations"][1].get("v18")) # Não tem a tag <source>
        self.assertEqual(self.am_format["citations"][5]["v18"], [{"_": "Handbook of Child Psychology"}])

    def test_field_v62(self):
        self.assertEqual(self.am_format["citations"][1]["v62"], [{"_": "IPEA"}])
        self.assertEqual(self.am_format["citations"][5]["v62"], [{"_": "John Wiley & Sons"}])

    def test_field_v66(self):
        self.assertEqual(self.am_format["citations"][1]["v66"], [{"_": "Brasília"}])
        self.assertEqual(self.am_format["citations"][5]["v66"], [{"_": "Hoboken, NJ"}])

    def test_field_v109(self):
        self.assertEqual(self.am_format["citations"][1]["v109"], [{"_": "cited 2024 Feb 08"}])
        self.assertEqual(self.am_format["citations"][12]["v109"], [{"_": "cited 2024 Feb 08"}])

    def test_field_v61(self):
        self.assertEqual(self.am_format["citations"][1]["v61"], [{"_": "Available from: https://www.ipea.gov.br/ods/ods16.html"}])
        self.assertEqual(self.am_format["citations"][12]["v61"], [{"_": "Available from: https://pediatrics.vumc.org/play-nicely"}])

    def test_field_v11(self):
        self.assertEqual(self.am_format["citations"][1]["v11"], [{"_": "Instituto de Pesquisa Econômica Aplicada"}])

<<<<<<< HEAD
    def test_field_v10_book_ref(self):
        self.assertDictEqual(self.am_format["citations"][5]["v10"][0], {'_': '', 'n': 'U.', 'r': 'ND', 's': 'Bronfenbrenner'})
        self.assertDictEqual(self.am_format["citations"][5]["v10"][1], {'_': '', 'n': 'P. A.', 'r': 'ND', 's': 'Morris'})
=======
    def test_field_v16(self):
        self.assertDictEqual(self.am_format["citations"][5]["v16"][0], {'_': '', 'n': 'W.', 'r': 'ND', 's': 'Damon'})
        self.assertDictEqual(self.am_format["citations"][5]["v16"][1], {'_': '', 'n': 'R. M.', 'r': 'ND', 's': 'Lerner'})
        self.assertDictEqual(self.am_format["citations"][5]["v16"][2], {'_': '', 'n': 'E.', 'r': 'ND', 's': 'Pearson'})
        self.assertDictEqual(self.am_format["citations"][5]["v16"][3], {'_': '', 'n': 'C. N.', 'r': 'ND', 's': 'van der Veere'})
>>>>>>> d3c87406

    def test_field_v16_book_ref(self):
        self.assertDictEqual(self.am_format["citations"][5]["v16"][0], {'_': '', 'n': 'W.', 'r': 'ND', 's': 'Damon'})
        self.assertDictEqual(self.am_format["citations"][5]["v16"][1], {'_': '', 'n': 'R. M.', 'r': 'ND', 's': 'Lerner'})
        self.assertDictEqual(self.am_format["citations"][5]["v16"][2], {'_': '', 'n': 'E.', 'r': 'ND', 's': 'Pearson'})
        self.assertDictEqual(self.am_format["citations"][5]["v16"][3], {'_': '', 'n': 'C. N.', 'r': 'ND', 's': 'van der Veere'})


class TestGetDates(BaseTest):
    def setUp(self):
        super().setUp()
        self.dates_data = am.get_dates(self.xml_tree)

    def test_field_v114(self):
        self.assertEqual(self.dates_data["v114"], [{"_": "20240811"}])

    def test_field_v112(self):
        self.assertEqual(self.dates_data["v112"], [{"_": "20240208"}])

    def test_field_v65(self):
        self.assertEqual(self.dates_data["v65"], [{"_": "20250000"}])

    def test_field_v223(self):
        self.assertEqual(self.dates_data["v223"], [{"_": "20250127"}])


class TestGetArticleAndSubarticle(BaseTest):
    def setUp(self):
        super().setUp()
        self.article_data = am.get_article_and_subarticle(self.xml_tree)

    def test_field_v40(self):
        self.assertEqual(self.article_data["v40"], [{"_": "en"}])

    def test_field_v120(self):
        self.assertEqual(self.article_data["v120"], [{"_": "XML_1.1"}])

    def test_field_v601(self):
        self.assertEqual(self.article_data["v601"], [{"_": "es"}, {"_": "pt"}])

    def test_field_v337(self):
        self.assertEqual(len(self.article_data["v337"]), 3)
        self.assertEqual(
            self.article_data["v337"][0],
            {"d": "10.1590/1518-8345.7320.4434", "l": "en", "_": ""},
        )

    def test_field_v71(self):
        self.assertEqual(self.article_data["v71"], [{"_": "oa"}])


class TestGetArticleAbstract(BaseTest):
    def setUp(self):
        super().setUp()
        self.abstract_data = am.get_article_abstract(self.xml_tree)

    def test_field_v83(self):
        self.assertGreater(len(self.abstract_data["v83"]), 0)

        abstract = self.abstract_data["v83"][0]
        self.assertTrue({"a", "l", "_"}.issubset(abstract.keys()))


class TestGetKeyWord(BaseTest):
    def setUp(self):
        super().setUp()
        self.keyword_data = am.get_keyword(self.xml_tree)

    def test_field_v85(self):
        self.assertGreater(len(self.keyword_data["v85"]), 0)

        keyword = self.keyword_data["v85"][0]
        self.assertTrue({"k", "l", "_"}.issubset(keyword.keys()))


class TestGetTitle(BaseTest):
    def setUp(self):
        super().setUp()
        self.title_data = am.get_title(self.xml_tree)

    def test_field_v12(self):
        self.assertEqual(len(self.title_data["v12"]), 3)

        title = self.title_data["v12"][0]
        self.assertTrue({"l", "_"}.issubset(title.keys()))
        self.assertEqual(title["l"], "en")
        self.assertEqual(
            title["_"],
            "Play Nicely Program in the prevention of violence against children: "
            "strengthening sustainable development",
        )


class TestGetFunding(BaseTest):
    def setUp(self):
        self.xml_tree = xml_utils.get_xml_tree(
<<<<<<< HEAD
            "tests/sps/fixtures/formats/am/S0034-89102025000100200.xml"
=======
            "packtools/sps/formats/am/S0034-89102025000100200/S0034-89102025000100200.xml"
>>>>>>> d3c87406
        )
        self.funding_data = am.get_funding(self.xml_tree)

    def test_field_v102(self):
        self.assertEqual(
            self.funding_data["v102"],
            [{"_": "Funding: Coordenação de Aperfeiçoamento Pessoal de Nível Superior (CAPES – PhD fellowship for AFF). "
            "Conselho Nacional de Desenvolvimento Científico e Tecnológico (CNPq – productivity fellowship for ANRJ)."}])

    def test_field_v158(self):
        self.assertEqual(
            self.funding_data["v58"],
            [{"_": "CAPES"}, {"_": "CNPq"}])


class TestExternalFields(BaseTest):
    def setUp(self):
        super().setUp()
        self.external_data_formated = am.get_external_article_data(self.external_data)
        self.external_data_common_formated = am.get_external_common_data(self.external_data)
        self.external_data_formated.update(self.external_data_common_formated)

    def test_field_v999(self):
        self.assertEqual(self.external_data_formated["v999"], [{"_": "../bases-work/rlae/rlae"}])

    def test_field_v38(self):
        self.assertEqual(self.external_data_formated["v38"][0], {"_": "TAB"})
        self.assertEqual(self.external_data_formated["v38"][1], {"_": "GRA"})

    def test_field_v992(self):
        self.assertEqual(self.external_data_formated["v992"], [{"_": "scl"}])

    def test_field_v49(self):
        self.assertEqual(self.external_data_formated["v49"], [{"_": "RLAE350"}])

    def test_field_collection(self):
        self.assertEqual(self.external_data_formated["collection"], "scl")

    def test_field_v2(self):
        self.assertEqual(self.external_data_formated["v2"], [{"_": "S0104-1169(25)03300000300"}])

    def test_field_v91(self):
        self.assertEqual(self.external_data_formated["v91"], [{"_": "20250203"}])

    def test_field_v700(self):
        self.assertEqual(self.external_data_formated["v700"], [{"_": "2"}])

    def test_field_v702(self):
        self.assertEqual(
            self.external_data_formated["v702"], [{"_": "rlae/v33/1518-8345-rlae-33-e4434.xml"}]
        )

    def test_field_v705(self):
        self.assertEqual(self.external_data_formated["v705"], [{"_": "S"}])

    def test_field_v3(self):
        self.assertEqual(
            self.external_data_formated["v3"], [{"_": "1518-8345-rlae-33-e4434.xml"}]
        )

    def test_field_v35_from_article_data(self):
        self.assertEqual(self.external_data_formated["v35"], [{"_": "0104-1169"}])

    def test_field_processing_date(self):
        self.assertEqual(self.external_data_formated["processing_date"], "2025-02-03")

    def test_field_v265(self):
        self.assertEqual(len(self.external_data_formated["v265"]), 2)
        self.assertEqual(
            self.external_data_formated["v265"][0], {"k": "real", "s": "xml", "v": "20250127", "_": ""}
        )
        self.assertEqual(
            self.external_data_formated["v265"][1], {"k": "expected", "s": "xml", "v": "202500", "_": ""}
        )

    def test_field_v936(self):
        self.assertEqual(
            self.external_data_formated["v936"], [{"i": "0104-1169", "y": "2025", "o": "1"}]
        )


if __name__ == "__main__":
    unittest.main()<|MERGE_RESOLUTION|>--- conflicted
+++ resolved
@@ -465,12 +465,9 @@
         self.assertEqual(self.first_ref["v237"], [{"_": "10.1176/appi.ajp.2019.19010020"}])
         self.assertEqual(self.last_ref["v237"], [{"_": "10.4013/ctc.2019.121.10"}])
 
-<<<<<<< HEAD
     def test_field_v17(self):
         self.assertEqual(self.am_format["citations"][18]["v17"], [{"_": "Ministério da Cidadania (BR)"}])
 
-=======
->>>>>>> d3c87406
     def test_field_v18(self):
         self.assertIsNone(self.am_format["citations"][1].get("v18")) # Não tem a tag <source>
         self.assertEqual(self.am_format["citations"][5]["v18"], [{"_": "Handbook of Child Psychology"}])
@@ -494,23 +491,15 @@
     def test_field_v11(self):
         self.assertEqual(self.am_format["citations"][1]["v11"], [{"_": "Instituto de Pesquisa Econômica Aplicada"}])
 
-<<<<<<< HEAD
     def test_field_v10_book_ref(self):
         self.assertDictEqual(self.am_format["citations"][5]["v10"][0], {'_': '', 'n': 'U.', 'r': 'ND', 's': 'Bronfenbrenner'})
         self.assertDictEqual(self.am_format["citations"][5]["v10"][1], {'_': '', 'n': 'P. A.', 'r': 'ND', 's': 'Morris'})
-=======
+
     def test_field_v16(self):
         self.assertDictEqual(self.am_format["citations"][5]["v16"][0], {'_': '', 'n': 'W.', 'r': 'ND', 's': 'Damon'})
         self.assertDictEqual(self.am_format["citations"][5]["v16"][1], {'_': '', 'n': 'R. M.', 'r': 'ND', 's': 'Lerner'})
         self.assertDictEqual(self.am_format["citations"][5]["v16"][2], {'_': '', 'n': 'E.', 'r': 'ND', 's': 'Pearson'})
         self.assertDictEqual(self.am_format["citations"][5]["v16"][3], {'_': '', 'n': 'C. N.', 'r': 'ND', 's': 'van der Veere'})
->>>>>>> d3c87406
-
-    def test_field_v16_book_ref(self):
-        self.assertDictEqual(self.am_format["citations"][5]["v16"][0], {'_': '', 'n': 'W.', 'r': 'ND', 's': 'Damon'})
-        self.assertDictEqual(self.am_format["citations"][5]["v16"][1], {'_': '', 'n': 'R. M.', 'r': 'ND', 's': 'Lerner'})
-        self.assertDictEqual(self.am_format["citations"][5]["v16"][2], {'_': '', 'n': 'E.', 'r': 'ND', 's': 'Pearson'})
-        self.assertDictEqual(self.am_format["citations"][5]["v16"][3], {'_': '', 'n': 'C. N.', 'r': 'ND', 's': 'van der Veere'})
 
 
 class TestGetDates(BaseTest):
@@ -601,11 +590,7 @@
 class TestGetFunding(BaseTest):
     def setUp(self):
         self.xml_tree = xml_utils.get_xml_tree(
-<<<<<<< HEAD
             "tests/sps/fixtures/formats/am/S0034-89102025000100200.xml"
-=======
-            "packtools/sps/formats/am/S0034-89102025000100200/S0034-89102025000100200.xml"
->>>>>>> d3c87406
         )
         self.funding_data = am.get_funding(self.xml_tree)
 
