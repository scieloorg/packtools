from unittest import TestCase
from unittest.mock import patch

from lxml import etree as ET

from packtools.sps.utils import xml_utils
from packtools.sps.formats.crossref import (
    pipeline_crossref,
    setupdoibatch_pipe,
    xml_crossref_head_pipe,
    xml_crossref_doibatchid_pipe,
    xml_crossref_timestamp_pipe,
    xml_crossref_depositor_pipe,
    xml_crossref_registrant_pipe,
    xml_crossref_body_pipe,
    xml_crossref_journal_pipe,
    xml_crossref_journalmetadata_pipe,
    xml_crossref_journaltitle_pipe,
    xml_crossref_abbreviatedjournaltitle_pipe,
    xml_crossref_issn_pipe,
    xml_crossref_journalissue_pipe,
    xml_crossref_pubdate_pipe,
    xml_crossref_journalvolume_pipe,
    xml_crossref_volume_pipe,
    xml_crossref_issue_pipe,
    xml_crossref_journalarticle_pipe,
    xml_crossref_articlecontributors_pipe,
    xml_crossref_articleabstract_pipe,
    xml_crossref_articlepubdate_pipe,
    xml_crossref_pages_pipe,
    xml_crossref_pid_pipe,
    xml_crossref_elocation_pipe,
    xml_crossref_permissions_pipe,
    xml_crossref_articletitles_pipe,
    xml_crossref_programrelateditem_pipe,
    xml_crossref_doidata_pipe,
    xml_crossref_doi_pipe,
    xml_crossref_resource_pipe,
    xml_crossref_collection_pipe,
    xml_crossref_articlecitations_pipe,
)


class PipelineCrossref(TestCase):

    def test_setupdoibatch_pipe(self):
        expected = (
            '<doi_batch xmlns:ai="http://www.crossref.org/AccessIndicators.xsd" '
            'xmlns:jats="http://www.ncbi.nlm.nih.gov/JATS1" '
            'xmlns:xsi="http://www.w3.org/2001/XMLSchema-instance" version="4.4.0" '
            'xmlns="http://www.crossref.org/schema/4.4.0" '
            'xsi:schemaLocation="http://www.crossref.org/schema/4.4.0 '
            'http://www.crossref.org/schemas/crossref4.4.0.xsd"/>'
        )

        result = setupdoibatch_pipe()
        obtained = ET.tostring(result, encoding="utf-8").decode("utf-8")

        self.assertEqual(expected, obtained)

    def test_xmlhead_pipe(self):
        xml_crossref = ET.fromstring(
            """
            <doi_batch xmlns:ai="http://www.crossref.org/AccessIndicators.xsd"
            xmlns:jats="http://www.ncbi.nlm.nih.gov/JATS1"
            xmlns:xsi="http://www.w3.org/2001/XMLSchema-instance" version="4.4.0"
            xmlns="http://www.crossref.org/schema/4.4.0"
            xsi:schemaLocation="http://www.crossref.org/schema/4.4.0
            http://www.crossref.org/schemas/crossref4.4.0.xsd">
            </doi_batch>
            """
        )

        xml_crossref_head_pipe(xml_crossref)

        self.assertIsNotNone(xml_crossref.find('head'))

    @patch('packtools.sps.formats.crossref.get_doi_batch_id')
    def test_xml_doibatchid_pipe(self, mock_get_doi_batch_id):
        expected = (
            "<head>"
            "<doi_batch_id>49d374553c5d48c0bdd54d25080e0045</doi_batch_id>"
            "</head>"
        )

        mock_get_doi_batch_id.return_value = '49d374553c5d48c0bdd54d25080e0045'

        xml_crossref = ET.fromstring(
            '<doi_batch>'
            '<head>'
            '</head>'
            '</doi_batch>'
        )

        xml_crossref_doibatchid_pipe(xml_crossref)

        self.obtained = ET.tostring(xml_crossref, encoding="utf-8").decode("utf-8")

        self.assertIn(expected, self.obtained)

    @patch('packtools.sps.formats.crossref.get_timestamp')
    def test_xml_timestamp_pipe(self, mock_get_timestamp):
        expected = (
            "<head>"
            "<timestamp>20230405112328</timestamp>"
            "</head>"
        )

        mock_get_timestamp.return_value = "20230405112328"
        xml_crossref = ET.fromstring(
            '<doi_batch>'
            '<head>'
            '</head>'
            '</doi_batch>'
        )
        xml_crossref_timestamp_pipe(xml_crossref)

        self.obtained = ET.tostring(xml_crossref, encoding="utf-8").decode("utf-8")

        self.assertIn(expected, self.obtained)

    def test_xml_depositor_pipe(self):
        expected = (
            "<head>"
            "<depositor>"
            "<depositor_name>depositor</depositor_name>"
            "<email_address>name@domain.com</email_address>"
            "</depositor>"
            "</head>"
        )

        data = {
            "depositor_name": "depositor",
            "depositor_email_address": "name@domain.com"
        }

        xml_crossref = ET.fromstring(
            '<doi_batch>'
            '<head>'
            '</head>'
            '</doi_batch>'
        )

        xml_crossref_depositor_pipe(xml_crossref, data)

        self.obtained = ET.tostring(xml_crossref, encoding="utf-8").decode("utf-8")

        self.assertIn(expected, self.obtained)

    def test_xml_registrant_pipe(self):
        expected = (
            "<head>"
            "<registrant>registrant</registrant>"
            "</head>"
        )

        data = {
            "registrant": "registrant"
        }

        xml_crossref = ET.fromstring(
            '<doi_batch>'
            '<head>'
            '</head>'
            '</doi_batch>'
        )
        xml_crossref_registrant_pipe(xml_crossref, data)

        self.obtained = ET.tostring(xml_crossref, encoding="utf-8").decode("utf-8")

        self.assertIn(expected, self.obtained)

    def test_xml_body_pipe(self):
        xml_crossref = setupdoibatch_pipe()
        xml_crossref_body_pipe(xml_crossref)

        self.assertIsNotNone(xml_crossref.find('body'))

    def test_xml_journal_pipe(self):
        xml_crossref = ET.fromstring(
            '<doi_batch>'
            '<head>'
            '</head>'
            '<body>'
            '</body>'
            '</doi_batch>'
        )
        xml_crossref_journal_pipe(xml_crossref)

        self.assertIsNotNone(xml_crossref.find('./body/journal'))

    def test_xml_journalmetadata_pipe(self):
        xml_crossref = ET.fromstring(
            '<doi_batch>'
            '<head>'
            '</head>'
            '<body>'
            '<journal>'
            '</journal>'
            '</body>'
            '</doi_batch>'
        )

        xml_crossref_journalmetadata_pipe(xml_crossref)

        self.assertIsNotNone(xml_crossref.find('./body/journal/journal_metadata'))

    def test_xml_journaltitle_pipe(self):
        xml_tree = ET.fromstring(
            '<article xmlns:mml="http://www.w3.org/1998/Math/MathML" xmlns:xlink="http://www.w3.org/1999/xlink" '
            'article-type="research-article" dtd-version="1.1" specific-use="sps-1.9" xml:lang="en">'
            '<front>'
            '<journal-meta>'
            '<journal-id journal-id-type="nlm-ta">Rev Esc Enferm USP</journal-id>'
            '<journal-id journal-id-type="publisher-id">reeusp</journal-id>'
            '<journal-title-group>'
            '<journal-title>Revista da Escola de Enfermagem da USP</journal-title>'
            '</journal-title-group>'
            '</journal-meta>'
            '</front>'
            '</article>'
        )
        expected = (
            '<body>'
            '<journal>'
            '<journal_metadata>'
            '<full_title>Revista da Escola de Enfermagem da USP</full_title>'
            '</journal_metadata>'
            '</journal>'
            '</body>'
        )
        xml_crossref = ET.fromstring(
            '<doi_batch>'
            '<head>'
            '</head>'
            '<body>'
            '<journal>'
            '<journal_metadata>'
            '</journal_metadata>'
            '</journal>'
            '</body>'
            '</doi_batch>'
        )

        xml_crossref_journaltitle_pipe(xml_crossref, xml_tree)

        obtained = ET.tostring(xml_crossref, encoding="utf-8").decode("utf-8")

        self.assertIn(expected, obtained)

    def test_xml_abbreviatedjournaltitle_pipe(self):
        xml_tree = ET.fromstring(
            '<article xmlns:mml="http://www.w3.org/1998/Math/MathML" xmlns:xlink="http://www.w3.org/1999/xlink" '
            'article-type="research-article" dtd-version="1.1" specific-use="sps-1.9" xml:lang="en">'
            '<front>'
            '<journal-meta>'
            '<journal-id journal-id-type="nlm-ta">Rev Esc Enferm USP</journal-id>'
            '<journal-id journal-id-type="publisher-id">reeusp</journal-id>'
            '<journal-title-group>'
            '<abbrev-journal-title abbrev-type="publisher">Rev. esc. enferm. USP</abbrev-journal-title>'
            '</journal-title-group>'
            '</journal-meta>'
            '</front>'
            '</article>'
        )
        expected = (
            '<body>'
            '<journal>'
            '<journal_metadata>'
            '<abbrev_title>Rev. esc. enferm. USP</abbrev_title>'
            '</journal_metadata>'
            '</journal>'
            '</body>'
        )
        xml_crossref = ET.fromstring(
            '<doi_batch>'
            '<body>'
            '<journal>'
            '<journal_metadata>'
            '</journal_metadata>'
            '</journal>'
            '</body>'
            '</doi_batch>'
        )

        xml_crossref_abbreviatedjournaltitle_pipe(xml_crossref, xml_tree)

        obtained = ET.tostring(xml_crossref, encoding="utf-8").decode("utf-8")

        self.assertIn(expected, obtained)

    def test_xml_issn_pipe(self):
        xml_tree = ET.fromstring(
            '<article xmlns:mml="http://www.w3.org/1998/Math/MathML" xmlns:xlink="http://www.w3.org/1999/xlink" '
            'article-type="research-article" dtd-version="1.1" specific-use="sps-1.9" xml:lang="en">'
            '<front>'
            '<journal-meta>'
            '<journal-id journal-id-type="nlm-ta">Rev Esc Enferm USP</journal-id>'
            '<journal-id journal-id-type="publisher-id">reeusp</journal-id>'
            '<issn pub-type="ppub">0080-6234</issn>'
            '<issn pub-type="epub">1980-220X</issn>'
            '</journal-meta>'
            '</front>'
            '</article>'
        )
        expected = (
            '<body>'
            '<journal>'
            '<journal_metadata>'
            '<issn media_type="electronic">1980-220X</issn>'
            '<issn media_type="print">0080-6234</issn>'
            '</journal_metadata>'
            '</journal>'
            '</body>'
        )
        xml_crossref = ET.fromstring(
            '<doi_batch>'
            '<body>'
            '<journal>'
            '<journal_metadata>'
            '</journal_metadata>'
            '</journal>'
            '</body>'
            '</doi_batch>'
        )

        xml_crossref_issn_pipe(xml_crossref, xml_tree)

        obtained = ET.tostring(xml_crossref, encoding="utf-8").decode("utf-8")

        self.assertIn(expected, obtained)

    def test_xml_journalissue_pipe(self):
        xml_crossref = ET.fromstring(
            '<doi_batch>'
            '<body>'
            '<journal>'
            '</journal>'
            '</body>'
            '</doi_batch>'
        )

        xml_crossref_journalissue_pipe(xml_crossref)

        self.assertIsNotNone(xml_crossref.find('./body/journal/journal_issue'))

    def test_xml_pubdate_pipe(self):
        xml_tree = ET.fromstring(
            '<article xmlns:mml="http://www.w3.org/1998/Math/MathML" xmlns:xlink="http://www.w3.org/1999/xlink" '
            'article-type="research-article" dtd-version="1.1" specific-use="sps-1.9" xml:lang="en">'
            '<front>'
            '<article-meta>'
            '<pub-date date-type="pub" publication-format="electronic">'
            '<day>13</day>'
            '<month>05</month>'
            '<year>2022</year>'
            '</pub-date>'
            '<pub-date date-type="collection" publication-format="electronic">'
            '<year>2022</year>'
            '</pub-date>'
            '<volume>56</volume>'
            '<elocation-id>e20210569</elocation-id>'
            '</article-meta>'
            '</front>'
            '</article>'
        )
        expected = (
            '<body>'
            '<journal>'
            '<journal_issue>'
            '<publication_date media_type="online">'
            '<year>2022</year>'
            '</publication_date>'
            '</journal_issue>'
            '</journal>'
            '</body>'
        )
        xml_crossref = ET.fromstring(
            '<doi_batch>'
            '<body>'
            '<journal>'
            '<journal_issue>'
            '</journal_issue>'
            '</journal>'
            '</body>'
            '</doi_batch>'
        )

        xml_crossref_pubdate_pipe(xml_crossref, xml_tree)

        obtained = ET.tostring(xml_crossref, encoding="utf-8").decode("utf-8")

        self.assertIn(expected, obtained)

    def test_xml_journalvolume_pipe(self):
        xml_crossref = ET.fromstring(
            '<doi_batch>'
            '<body>'
            '<journal>'
            '<journal_issue>'
            '</journal_issue>'
            '</journal>'
            '</body>'
            '</doi_batch>'
        )

        xml_crossref_journalvolume_pipe(xml_crossref)

        self.assertIsNotNone(xml_crossref.find('./body/journal/journal_issue/journal_volume'))

    def test_xml_volume_pipe(self):
        xml_tree = ET.fromstring(
            '<article xmlns:mml="http://www.w3.org/1998/Math/MathML" xmlns:xlink="http://www.w3.org/1999/xlink" '
            'article-type="research-article" dtd-version="1.1" specific-use="sps-1.9" xml:lang="en">'
            '<front>'
            '<article-meta>'
            '<pub-date date-type="pub" publication-format="electronic">'
            '<day>13</day>'
            '<month>05</month>'
            '<year>2022</year>'
            '</pub-date>'
            '<pub-date date-type="collection" publication-format="electronic">'
            '<year>2022</year>'
            '</pub-date>'
            '<volume>56</volume>'
            '<elocation-id>e20210569</elocation-id>'
            '</article-meta>'
            '</front>'
            '</article>'
        )
        expected = (
            '<body>'
            '<journal>'
            '<journal_issue>'
            '<journal_volume>'
            '<volume>56</volume>'
            '</journal_volume>'
            '</journal_issue>'
            '</journal>'
            '</body>'
        )
        xml_crossref = ET.fromstring(
            '<doi_batch>'
            '<body>'
            '<journal>'
            '<journal_issue>'
            '<journal_volume>'
            '</journal_volume>'
            '</journal_issue>'
            '</journal>'
            '</body>'
            '</doi_batch>'
        )

        xml_crossref_volume_pipe(xml_crossref, xml_tree)

        obtained = ET.tostring(xml_crossref, encoding="utf-8").decode("utf-8")

        self.assertIn(expected, obtained)

    def test_xml_issue_pipe(self):
        xml_tree = ET.fromstring(
            '<article xmlns:mml="http://www.w3.org/1998/Math/MathML" xmlns:xlink="http://www.w3.org/1999/xlink" '
            'article-type="research-article" dtd-version="1.1" specific-use="sps-1.9" xml:lang="en">'
            '<front>'
            '<article-meta>'
            '<pub-date date-type="pub" publication-format="electronic">'
            '<day>13</day>'
            '<month>05</month>'
            '<year>2022</year>'
            '</pub-date>'
            '<pub-date date-type="collection" publication-format="electronic">'
            '<year>2022</year>'
            '</pub-date>'
            '<volume>56</volume>'
            '<issue>4</issue>'
            '<elocation-id>e20210569</elocation-id>'
            '</article-meta>'
            '</front>'
            '</article>'
        )
        expected = (
            '<body>'
            '<journal>'
            '<journal_issue>'
            '<journal_volume>'
            '<issue>4</issue>'
            '</journal_volume>'
            '</journal_issue>'
            '</journal>'
            '</body>'
        )
        xml_crossref = ET.fromstring(
            '<doi_batch>'
            '<body>'
            '<journal>'
            '<journal_issue>'
            '<journal_volume>'
            '</journal_volume>'
            '</journal_issue>'
            '</journal>'
            '</body>'
            '</doi_batch>'
        )

        xml_crossref_issue_pipe(xml_crossref, xml_tree)

        obtained = ET.tostring(xml_crossref, encoding="utf-8").decode("utf-8")

        self.assertIn(expected, obtained)

    def test_xml_journalarticle_pipe(self):
        xml_tree = ET.fromstring(
            '<article xmlns:mml="http://www.w3.org/1998/Math/MathML" xmlns:xlink="http://www.w3.org/1999/xlink" '
            'article-type="research-article" dtd-version="1.1" specific-use="sps-1.9" xml:lang="en">'
            '<front>'
            '<journal-meta>'
            '<journal-id journal-id-type="nlm-ta">Rev Esc Enferm USP</journal-id>'
            '<journal-id journal-id-type="publisher-id">reeusp</journal-id>'
            '<journal-title-group>'
            '<journal-title>Revista da Escola de Enfermagem da USP</journal-title>'
            '</journal-title-group>'
            '</journal-meta>'
            '</front>'
            '<sub-article article-type="translation" id="s1" xml:lang="pt">'
            '</sub-article>'
            '</article>'
        )
        expected = (
            '<body>'
            '<journal>'
            '<journal_article language="en" publication_type="research-article" reference_distribution_opts="any"/>'
            '<journal_article language="pt" publication_type="translation" reference_distribution_opts="any"/>'
            '</journal>'
            '</body>'
        )
        xml_crossref = ET.fromstring(
            '<doi_batch>'
            '<body>'
            '<journal>'
            '</journal>'
            '</body>'
            '</doi_batch>'
        )

        xml_crossref_journalarticle_pipe(xml_crossref, xml_tree)

        obtained = ET.tostring(xml_crossref, encoding="utf-8").decode("utf-8")

        self.assertIn(expected, obtained)

    def test_xml_articlecontributors_pipe(self):
        xml_tree = ET.fromstring(
            '<article xmlns:mml="http://www.w3.org/1998/Math/MathML" xmlns:xlink="http://www.w3.org/1999/xlink" '
            'article-type="research-article" dtd-version="1.1" specific-use="sps-1.9" xml:lang="en">'
            '<front>'
            '<article-meta>'
            '<contrib-group>'
            '<contrib contrib-type="author">'
            '<contrib-id contrib-id-type="orcid">0000-0003-0843-6485</contrib-id>'
            '<name>'
            '<surname>Boni</surname>'
            '<given-names>Fernanda Guarilha</given-names>'
            '</name>'
            '<xref ref-type="aff" rid="aff1">'
            '<sup>1</sup>'
            '</xref>'
            '</contrib>'
            '<contrib contrib-type="author">'
            '<contrib-id contrib-id-type="orcid">0000-0001-7364-4753</contrib-id>'
            '<name>'
            '<surname>da Rosa</surname>'
            '<given-names>Yasmin Lorenz</given-names>'
            '</name>'
            '<xref ref-type="aff" rid="aff2">'
            '<sup>2</sup>'
            '</xref>'
            '</contrib>'
            '</contrib-group>'
            '<aff id="aff1">'
            '<label>1</label>'
            '<institution content-type="original">Universidade Federal do Rio Grande do Sul, Escola de Enfermagem, Programa de Pós-Graduação em Enfermagem, Porto Alegre, RS, Brazil.</institution>'
            '<institution content-type="orgname">Universidade Federal do Rio Grande do Sul</institution>'
            '<institution content-type="orgdiv1">Escola de Enfermagem</institution>'
            '<institution content-type="orgdiv2">Programa de Pós-Graduação em Enfermagem</institution>'
            '<addr-line>'
            '<named-content content-type="city">Porto Alegre</named-content>'
            '<named-content content-type="state">RS</named-content>'
            '</addr-line>'
            '<country country="BR">Brazil</country>'
            '</aff>'
            '<aff id="aff2">'
            '<label>2</label>'
            '<institution content-type="original">Universidade Federal do Rio Grande do Sul, Escola de Enfermagem, Porto Alegre, RS, Brazil.</institution>'
            '<institution content-type="orgname">Universidade Federal do Rio Grande do Sul</institution>'
            '<institution content-type="orgdiv1">Escola de Enfermagem</institution>'
            '<addr-line>'
            '<named-content content-type="city">Porto Alegre</named-content>'
            '<named-content content-type="state">RS</named-content>'
            '</addr-line>'
            '<country country="BR">Brazil</country>'
            '</aff>'
            '</article-meta>'
            '</front>'
            '<sub-article article-type="translation" id="s1" xml:lang="pt">'
            '</sub-article>'
            '</article>'
        )
        expected = (
            '<journal_article language="en" publication_type="research-article" reference_distribution_opts="any">'
            '<contributors>'
            '<person_name contributor_role="author" sequence="first">'
            '<given_name>Fernanda Guarilha</given_name>'
            '<surname>Boni</surname>'
            '<affiliation>Universidade Federal do Rio Grande do Sul, Brazil</affiliation>'
            '<ORCID>http://orcid.org/0000-0003-0843-6485</ORCID>'
            '</person_name>'
            '<person_name contributor_role="author" sequence="additional">'
            '<given_name>Yasmin Lorenz</given_name>'
            '<surname>da Rosa</surname>'
            '<affiliation>Universidade Federal do Rio Grande do Sul, Brazil</affiliation>'
            '<ORCID>http://orcid.org/0000-0001-7364-4753</ORCID>'
            '</person_name>'
            '</contributors>'
            '</journal_article>'
            '<journal_article language="pt" publication_type="translation" reference_distribution_opts="any">'
            '<contributors>'
            '<person_name contributor_role="author" sequence="first">'
            '<given_name>Fernanda Guarilha</given_name>'
            '<surname>Boni</surname>'
            '<affiliation>Universidade Federal do Rio Grande do Sul, Brazil</affiliation>'
            '<ORCID>http://orcid.org/0000-0003-0843-6485</ORCID>'
            '</person_name>'
            '<person_name contributor_role="author" sequence="additional">'
            '<given_name>Yasmin Lorenz</given_name>'
            '<surname>da Rosa</surname>'
            '<affiliation>Universidade Federal do Rio Grande do Sul, Brazil</affiliation>'
            '<ORCID>http://orcid.org/0000-0001-7364-4753</ORCID>'
            '</person_name>'
            '</contributors>'
            '</journal_article>'
        )
        xml_crossref = ET.fromstring(
            '<doi_batch>'
            '<body>'
            '<journal>'
            '<journal_article language="en" publication_type="research-article" reference_distribution_opts="any" />'
            '<journal_article language="pt" publication_type="translation" reference_distribution_opts="any" />'
            '</journal>'
            '</body>'
            '</doi_batch>'
        )

        xml_crossref_articlecontributors_pipe(xml_crossref, xml_tree)

        obtained = ET.tostring(xml_crossref, encoding="utf-8").decode("utf-8")

        self.assertIn(expected, obtained)

    def test_xml_articlecontributors_without_reviewers_example_1_pipe(self):
        xml_tree = ET.fromstring(
            '<article xmlns:mml="http://www.w3.org/1998/Math/MathML" xmlns:xlink="http://www.w3.org/1999/xlink" '
            'article-type="research-article" dtd-version="1.1" specific-use="sps-1.9" xml:lang="pt"> '
            '<front>'
            '<article-meta>'
            '<article-id specific-use="scielo-v3" pub-id-type="publisher-id">89LSWnjxHfJ9NB3z8h4bsKs</article-id>'
            '<article-id specific-use="scielo-v2" pub-id-type="publisher-id">S2176-45732023005002204</article-id>'
            '<article-id pub-id-type="doi">10.1590/2176-4573p58779</article-id>'
            '<article-id pub-id-type="other">02204</article-id>'
            '<contrib-group>'
            '<contrib contrib-type="author">'
            '<contrib-id contrib-id-type="orcid">0000-0002-8274-3101</contrib-id>'
            '<name>'
            '<surname>Ferreira</surname>'
            '<given-names>Maria</given-names>'
            '</name>'
            '<xref ref-type="aff" rid="aff1">*</xref>'
            '</contrib>'
            '</contrib-group>'
            '<aff id="aff1">'
            '<label>*</label>'
            '<institution content-type="orgname">Universidade de Lisboa – UL</institution>'
            '<institution content-type="orgdiv1">Instituto Superior de Ciências Sociais e Políticas</institution>'
            '<addr-line>'
            '<city>Lisbon</city>'
            '</addr-line>'
            '<country country="PT">Portugal</country>'
            '<email>mjmfsp@gmail.com</email>'
            '<institution content-type="original">Universidade de Lisboa – UL, Instituto Superior de Ciências Sociais e Políticas, Lisbon, Portugal; https://orcid.org/0000-0002-8274-3101; mjmfsp@gmail.com</institution>'
            '</aff>'
            '</article-meta>'
            '</front>'
            '<sub-article article-type="reviewer-report" id="s1" xml:lang="pt">'
            '<front-stub>'
            '<contrib-group>'
            '<contrib contrib-type="author">'
            '<contrib-id contrib-id-type="orcid">0000-0002-5592-8098</contrib-id>'
            '<name>'
            '<surname>Segundo</surname>'
            '<given-names>Paulo Roberto Gonçalves</given-names>'
            '</name>'
            '<xref ref-type="aff" rid="aff5"/>'
            '</contrib>'
            '</contrib-group>'
            '</front-stub>'
            '</sub-article>'
            '<sub-article article-type="reviewer-report" id="s2" xml:lang="pt">'
            '<front-stub>'
            '<contrib-group>'
            '<contrib contrib-type="author">'
            '<contrib-id contrib-id-type="orcid">0000-0003-1925-1435</contrib-id>'
            '<name>'
            '<surname>Gualda</surname>'
            '<given-names>Ricardo José Rosa</given-names>'
            '</name>'
            '<xref ref-type="aff" rid="aff6"/>'
            '</contrib>'
            '</contrib-group>'
            '</front-stub>'
            '</sub-article>'
            '<sub-article article-type="translation" id="s3" xml:lang="en">'
            '<sub-article article-type="reviewer-report" id="s4" xml:lang="en">'
            '<front-stub>'
            '<contrib-group>'
            '<contrib contrib-type="author">'
            '<contrib-id contrib-id-type="orcid">0000-0002-5592-8098</contrib-id>'
            '<name>'
            '<surname>Segundo</surname>'
            '<given-names>Paulo Roberto Gonçalves</given-names>'
            '</name>'
            '<xref ref-type="aff" rid="aff3"/>'
            '</contrib>'
            '</contrib-group>'
            '</front-stub>'
            '</sub-article>'
            '<sub-article article-type="reviewer-report" id="s5" xml:lang="en">'
            '<front-stub>'
            '<contrib-group>'
            '<contrib contrib-type="author">'
            '<contrib-id contrib-id-type="orcid">0000-0003-1925-1435</contrib-id>'
            '<name>'
            '<surname>Gualda</surname>'
            '<given-names>Ricardo José Rosa</given-names>'
            '</name>'
            '<role specific-use="reviewer">Reviewer</role>'
            '<xref ref-type="aff" rid="aff4"/>'
            '</contrib>'
            '</contrib-group>'
            '</front-stub>'
            '</sub-article>'
            '</sub-article>'
            '</article>'
        )
        expected = (
            '<journal_article language="pt" publication_type="research-article" reference_distribution_opts="any">'
            '<contributors>'
            '<person_name contributor_role="author" sequence="first">'
            '<given_name>Maria</given_name>'
            '<surname>Ferreira</surname>'
            '<affiliation>Universidade de Lisboa – UL, Portugal</affiliation>'
            '<ORCID>http://orcid.org/0000-0002-8274-3101</ORCID>'
            '</person_name>'
            '</contributors>'
            '</journal_article>'
            '<journal_article language="en" publication_type="translation" reference_distribution_opts="any">'
            '<contributors>'
            '<person_name contributor_role="author" sequence="first">'
            '<given_name>Maria</given_name>'
            '<surname>Ferreira</surname>'
            '<affiliation>Universidade de Lisboa – UL, Portugal</affiliation>'
            '<ORCID>http://orcid.org/0000-0002-8274-3101</ORCID>'
            '</person_name>'
            '</contributors>'
            '</journal_article>'
        )
        xml_crossref = ET.fromstring(
            '<doi_batch>'
            '<body>'
            '<journal>'
            '<journal_article language="pt" publication_type="research-article" reference_distribution_opts="any" />'
            '<journal_article language="en" publication_type="translation" reference_distribution_opts="any" />'
            '</journal>'
            '</body>'
            '</doi_batch>'
        )

        xml_crossref_articlecontributors_pipe(xml_crossref, xml_tree)

        obtained = ET.tostring(xml_crossref, encoding="utf-8").decode("utf-8")

        self.assertIn(expected, obtained)

    def test_xml_articlecontributors_without_reviewers_example_2_pipe(self):
        xml_tree = ET.fromstring(
            '<article xmlns:mml="http://www.w3.org/1998/Math/MathML" xmlns:xlink="http://www.w3.org/1999/xlink" '
            'article-type="research-article" dtd-version="1.1" specific-use="sps-1.9" xml:lang="pt"> '
            '<front>'
            '<article-meta>'
            '<article-id specific-use="scielo-v3" pub-id-type="publisher-id">3LMgVWMz8YNF8RqZRHDqhqg</article-id>'
            '<article-id specific-use="scielo-v2" pub-id-type="publisher-id">S2176-45732023005002202</article-id>'
            '<article-id pub-id-type="doi">10.1590/2176-4573p58095</article-id>'
            '<article-id pub-id-type="other">02202</article-id>'
            '<contrib-group>'
            '<contrib contrib-type="author">'
            '<contrib-id contrib-id-type="orcid">0000-0002-8916-0822</contrib-id>'
            '<name>'
            '<surname>Figueira</surname>'
            '<given-names>Filipo</given-names>'
            '</name>'
            '<xref ref-type="aff" rid="aff1">*</xref>'
            '</contrib>'
            '</contrib-group>'
            '<aff id="aff1">'
            '<label>*</label>'
            '<institution content-type="orgname">Universidade Estadual de Campinas – UNICAMP</institution>'
            '<institution content-type="orgdiv1">Linguística no Programa de Pós-Graduação em Linguística</institution>'
            '<addr-line>'
            '<city>Campinas</city>'
            '<state>São Paulo</state>'
            '</addr-line>'
            '<country country="RU">Brasil</country>'
            '<email>figueirafp1@gmail.com</email>'
            '<institution content-type="original">Doutorando em Linguística no Programa de Pós-Graduação em Linguística, Universidade Estadual de Campinas – UNICAMP, Campinas, São Paulo, Brasil; FAPESP, Proc. 2019/01680-1; https://orcid.org/0000-0002-8916-0822; figueirafp1@gmail.com</institution>'
            '</aff>'
            '</article-meta>'
            '</front>'
            '<sub-article article-type="reviewer-report" id="s2" xml:lang="pt">'
            '<front-stub>'
            '<contrib-group>'
            '<contrib contrib-type="author">'
            '<contrib-id contrib-id-type="orcid">0000-0002-2262-0206</contrib-id>'
            '<name>'
            '<surname>El-Jaick</surname>'
            '<given-names>Ana Paula Grillo</given-names>'
            '</name>'
            '<xref ref-type="aff" rid="aff3"/>'
            '</contrib>'
            '</contrib-group>'
            '<aff id="aff3">'
            '<institution content-type="orgname">Universidade Federal de Juiz de Fora</institution>'
            '<addr-line>'
            '<city>Juiz de Fora</city>'
            '<state>Minas Gerais</state>'
            '</addr-line>'
            '<country country="BR">Brasil</country>'
            '<email>anapaulaeljaick@gmail.com</email>'
            '<institution content-type="original">Universidade Federal de Juiz de Fora – UFJF, Juiz de Fora, Minas Gerais, Brasil</institution>'
            '</aff>'
            '</front-stub>'
            '</sub-article>'
            '<sub-article article-type="translation" id="s1" xml:lang="en">'
            '<front-stub>'
            '<article-id pub-id-type="doi">10.1590/2176-4573e58095</article-id>'
            '<contrib-group>'
            '<contrib contrib-type="author">'
            '<contrib-id contrib-id-type="orcid">0000-0002-8916-0822</contrib-id>'
            '<name>'
            '<surname>Figueira</surname>'
            '<given-names>Filipo</given-names>'
            '</name>'
            '<xref ref-type="aff" rid="aff2">*</xref>'
            '</contrib>'
            '</contrib-group>'
            '<aff id="aff2">'
            '<label>*</label>'
            '<institution content-type="original">PhD Student in Linguística at Universidade Estadual de Campinas – UNICAMP, Campinas, São Paulo, Brazil; FAPESP, Proc. 2019/01680-1; https://orcid.org/0000-0002-8916-0822; figueirafp1@gmail.com</institution>'
            '</aff>'
            '</front-stub>'
            '<sub-article article-type="reviewer-report" id="s3" xml:lang="en">'
            '<front-stub>'
            '<contrib-group>'
            '<contrib contrib-type="author">'
            '<contrib-id contrib-id-type="orcid">0000-0002-2262-0206</contrib-id>'
            '<name>'
            '<surname>El-Jaick</surname>'
            '<given-names>Ana Paula Grillo</given-names>'
            '</name>'
            '<xref ref-type="aff" rid="aff4"/>'
            '</contrib>'
            '</contrib-group>'
            '<aff id="aff4">'
            '<institution content-type="orgname">Universidade Federal de Juiz de Fora</institution>'
            '<addr-line>'
            '<city>Juiz de Fora</city>'
            '<state>Minas Gerais</state>'
            '</addr-line>'
            '<country country="BR">Brazil</country>'
            '<email>anapaulaeljaick@gmail.com</email>'
            '<institution content-type="original">Universidade Federal de Juiz de Fora – UFJF, Juiz de Fora, Minas Gerais, Brazil</institution>'
            '</aff>'
            '</front-stub>'
            '</sub-article>'
            '</sub-article>'
            '</article>'
        )
        expected = (
            '<journal_article language="pt" publication_type="research-article" reference_distribution_opts="any">'
            '<contributors>'
            '<person_name contributor_role="author" sequence="first">'
            '<given_name>Filipo</given_name>'
            '<surname>Figueira</surname>'
            '<affiliation>Universidade Estadual de Campinas – UNICAMP, Brasil</affiliation>'
            '<ORCID>http://orcid.org/0000-0002-8916-0822</ORCID>'
            '</person_name>'
            '</contributors>'
            '</journal_article>'
            '<journal_article language="en" publication_type="translation" reference_distribution_opts="any">'
            '<contributors>'
            '<person_name contributor_role="author" sequence="first">'
            '<given_name>Filipo</given_name>'
            '<surname>Figueira</surname>'
            '<affiliation>Universidade Estadual de Campinas – UNICAMP, Brasil</affiliation>'
            '<ORCID>http://orcid.org/0000-0002-8916-0822</ORCID>'
            '</person_name>'
            '</contributors>'
            '</journal_article>'
        )
        xml_crossref = ET.fromstring(
            '<doi_batch>'
            '<body>'
            '<journal>'
            '<journal_article language="pt" publication_type="research-article" reference_distribution_opts="any" />'
            '<journal_article language="en" publication_type="translation" reference_distribution_opts="any" />'
            '</journal>'
            '</body>'
            '</doi_batch>'
        )

        xml_crossref_articlecontributors_pipe(xml_crossref, xml_tree)

        obtained = ET.tostring(xml_crossref, encoding="utf-8").decode("utf-8")

        self.assertIn(expected, obtained)

    def test_xml_articlecontributors_without_reviewers_example_3_pipe(self):
        xml_tree = ET.fromstring(
            '<article xmlns:mml="http://www.w3.org/1998/Math/MathML" xmlns:xlink="http://www.w3.org/1999/xlink" article-type="research-article" dtd-version="1.1" specific-use="sps-1.9" xml:lang="pt">'
            '<front>'
            '<article-meta>'
            '<article-id specific-use="scielo-v3" pub-id-type="publisher-id">x8hVCbXFRc9ZYyJpy8jmyCR</article-id>'
            '<article-id specific-use="scielo-v2" pub-id-type="publisher-id">S2176-45732023005002203</article-id>'
            '<article-id pub-id-type="doi">10.1590/2176-4573p58710</article-id>'
            '<article-id pub-id-type="other">02203</article-id>'
            '<contrib-group>'
            '<contrib contrib-type="author">'
            '<contrib-id contrib-id-type="orcid">0000-0002-4862-2314</contrib-id>'
            '<name>'
            '<surname>Wieler</surname>'
            '<given-names>Bárbara Luisa Martins</given-names>'
            '</name>'
            '<xref ref-type="aff" rid="aff1">*</xref>'
            '</contrib>'
            '</contrib-group>'
            '<aff id="aff1">'
            '<label>*</label>'
            '<institution content-type="orgname">Universidade Federal do Paraná – UFPR</institution>'
            '<institution content-type="orgdiv1">Letras no Programa de Pós-Graduação em Letras</institution>'
            '<addr-line>'
            '<city>Curitiba</city>'
            '<state>Paraná</state>'
            '</addr-line>'
            '<country country="BR">Brasil</country>'
            '<email>bazinhawieler@gmail.com</email>'
            '<institution content-type="original">Doutoranda em Letras no Programa de Pós-Graduação em Letras, Universidade Federal do Paraná – UFPR, Curitiba, Paraná, Brasil; https://orcid.org/0000-0002-4862-2314; bazinhawieler@gmail.com</institution>'
            '</aff>'
            '</article-meta>'
            '</front>'
            '<sub-article article-type="reviewer-report" id="s2" xml:lang="pt">'
            '<front-stub>'
            '<contrib-group>'
            '<contrib contrib-type="author">'
            '<contrib-id contrib-id-type="orcid">0000-0002-4019-0502</contrib-id>'
            '<name>'
            '<surname>Pinheiro</surname>'
            '<given-names>Marina Assis</given-names>'
            '</name>'
            '<xref ref-type="aff" rid="aff3"/>'
            '</contrib>'
            '</contrib-group>'
            '<aff id="aff3">'
            '<institution content-type="orgname">Universidade Federal de Pernambuco</institution>'
            '<addr-line>'
            '<city>Recife</city>'
            '<state>Pernambuco</state>'
            '</addr-line>'
            '<country country="BR">Brasil</country>'
            '<email>marina.pinheiro@ufpe.br</email>'
            '<institution content-type="original">Universidade Federal de Pernambuco – UFPE, Recife, Pernambuco, Brasil</institution>'
            '</aff>'
            '</front-stub>'
            '</sub-article>'
            '<sub-article article-type="reviewer-report" id="s3" xml:lang="pt">'
            '<front-stub>'
            '<contrib-group>'
            '<contrib contrib-type="author">'
            '<contrib-id contrib-id-type="orcid">0000-0002-6740-9631</contrib-id>'
            '<name>'
            '<surname>Del Ré</surname>'
            '<given-names>Alessandra</given-names>'
            '</name>'
            '<xref ref-type="aff" rid="aff4"/>'
            '</contrib>'
            '</contrib-group>'
            '<aff id="aff4">'
            '<institution content-type="orgname">Universidade Estadual Paulista “Júlio de Mesquita Filho” – UNESP</institution>'
            '<addr-line>'
            '<city>Araraquara</city>'
            '<state>São Paulo</state>'
            '</addr-line>'
            '<country country="BR">Brasil</country>'
            '<email>del.re@unesp.br</email>'
            '<institution content-type="original">Universidade Estadual Paulista “Júlio de Mesquita Filho” – UNESP, Araraquara, São Paulo, Brasil</institution>'
            '</aff>'
            '</front-stub>'
            '</sub-article>'
            '<sub-article article-type="reviewer-report" id="s4" xml:lang="pt">'
            '<front-stub>'
            '<contrib-group>'
            '<contrib contrib-type="author">'
            '<contrib-id contrib-id-type="orcid">0000-0002-6740-9631</contrib-id>'
            '<name>'
            '<surname>Del Ré</surname>'
            '<given-names>Alessandra</given-names>'
            '</name>'
            '<xref ref-type="aff" rid="aff5"/>'
            '</contrib>'
            '</contrib-group>'
            '<aff id="aff5">'
            '<institution content-type="orgname">Universidade Estadual Paulista “Júlio de Mesquita Filho” – UNESP</institution>'
            '<addr-line>'
            '<city>Araraquara</city>'
            '<state>São Paulo</state>'
            '</addr-line>'
            '<country country="BR">Brasil</country>'
            '<email>del.re@unesp.br</email>'
            '<institution content-type="original">Alessandra Del Ré - Universidade Estadual Paulista “Júlio de Mesquita Filho” – UNESP, Araraquara, São Paulo, Brasil - https://orcid.org/0000-0002-6740-9631</institution>'
            '</aff>'
            '</front-stub>'
            '</sub-article>'
            '<sub-article article-type="translation" id="s1" xml:lang="en">'
            '<front-stub>'
            '<article-id pub-id-type="doi">10.1590/2176-4573e58710</article-id>'
            '<contrib-group>'
            '<contrib contrib-type="author">'
            '<contrib-id contrib-id-type="orcid">0000-0002-4862-2314</contrib-id>'
            '<name>'
            '<surname>Wieler</surname>'
            '<given-names>Bárbara Luisa Martins</given-names>'
            '</name>'
            '<xref ref-type="aff" rid="aff2">*</xref>'
            '</contrib>'
            '</contrib-group>'
            '<aff id="aff2">'
            '<label>*</label>'
            '<institution content-type="orgname">Universidade Federal do Paraná – UFPR</institution>'
            '<addr-line>'
            '<city>Curitiba</city>'
            '<state>Paraná</state>'
            '</addr-line>'
            '<country country="BR">Brazil</country>'
            '<email>bazinhawieler@gmail.com</email>'
            '<institution content-type="original">PhD Student in Letras at Universidade Federal do Paraná – UFPR, Curitiba, Paraná, Brazil; https://orcid.org/0000-0002-4862-2314; bazinhawieler@gmail.com</institution>'
            '</aff>'
            '</front-stub>'
            '<sub-article article-type="reviewer-report" id="s5" xml:lang="en">'
            '<front-stub>'
            '<contrib-group>'
            '<contrib contrib-type="author">'
            '<contrib-id contrib-id-type="orcid">0000-0002-4019-0502</contrib-id>'
            '<name>'
            '<surname>Pinheiro</surname>'
            '<given-names>Marina Assis</given-names>'
            '</name>'
            '<xref ref-type="aff" rid="aff6"/>'
            '</contrib>'
            '</contrib-group>'
            '<aff id="aff6">'
            '<institution content-type="orgname">Universidade Federal de Pernambuco</institution>'
            '<addr-line>'
            '<city>Recife</city>'
            '<state>Pernambuco</state>'
            '</addr-line>'
            '<country country="BR">Brasil</country>'
            '<email>marina.pinheiro@ufpe.br</email>'
            '<institution content-type="original">Universidade Federal de Pernambuco – UFPE, Recife, Pernambuco, Brasil</institution>'
            '</aff>'
            '</front-stub>'
            '</sub-article>'
            '<sub-article article-type="reviewer-report" id="s6" xml:lang="en">'
            '<front-stub>'
            '<contrib-group>'
            '<contrib contrib-type="author">'
            '<contrib-id contrib-id-type="orcid">0000-0002-6740-9631</contrib-id>'
            '<name>'
            '<surname>Ré</surname>'
            '<given-names>Alessandra Del</given-names>'
            '</name>'
            '<xref ref-type="aff" rid="aff7"/>'
            '</contrib>'
            '</contrib-group>'
            '<aff id="aff7">'
            '<institution content-type="orgname">Universidade Estadual Paulista “Júlio de Mesquita Filho” - UNESP</institution>'
            '<addr-line>'
            '<city>Araraquara</city>'
            '<state>São Paulo</state>'
            '</addr-line>'
            '<country country="BR">Brazil</country>'
            '<email>del.re@unesp.br</email>'
            '<institution content-type="original">Universidade Estadual Paulista “Júlio de Mesquita Filho” - UNESP, Araraquara, São Paulo, Brazil</institution>'
            '</aff>'
            '</front-stub>'
            '</sub-article>'
            '<sub-article article-type="reviewer-report" id="s7" xml:lang="en">'
            '<front-stub>'
            '<contrib-group>'
            '<contrib contrib-type="author">'
            '<contrib-id contrib-id-type="orcid">0000-0002-6740-9631</contrib-id>'
            '<name>'
            '<surname>Del Ré</surname>'
            '<given-names>Alessandra</given-names>'
            '</name>'
            '<xref ref-type="aff" rid="aff8"/>'
            '</contrib>'
            '</contrib-group>'
            '<aff id="aff8">'
            '<institution content-type="orgname">Universidade Estadual Paulista “Júlio de Mesquita Filho” – UNESP</institution>'
            '<addr-line>'
            '<city>Araraquara</city>'
            '<state>São Paulo</state>'
            '</addr-line>'
            '<country country="BR">Brazil</country>'
            '<email>del.re@unesp.br</email>'
            '<institution content-type="original">Universidade Estadual Paulista “Júlio de Mesquita Filho” – UNESP, Araraquara, São Paulo, Brazil</institution>'
            '</aff>'
            '</front-stub>'
            '</sub-article>'
            '</sub-article>'
            '</article>'
        )
        expected = (
            '<journal_article language="pt" publication_type="research-article" reference_distribution_opts="any">'
            '<contributors>'
            '<person_name contributor_role="author" sequence="first">'
            '<given_name>Bárbara Luisa Martins</given_name>'
            '<surname>Wieler</surname>'
            '<affiliation>Universidade Federal do Paraná – UFPR, Brasil</affiliation>'
            '<ORCID>http://orcid.org/0000-0002-4862-2314</ORCID>'
            '</person_name>'
            '</contributors>'
            '</journal_article>'
            '<journal_article language="en" publication_type="translation" reference_distribution_opts="any">'
            '<contributors>'
            '<person_name contributor_role="author" sequence="first">'
            '<given_name>Bárbara Luisa Martins</given_name>'
            '<surname>Wieler</surname>'
            '<affiliation>Universidade Federal do Paraná – UFPR, Brasil</affiliation>'
            '<ORCID>http://orcid.org/0000-0002-4862-2314</ORCID>'
            '</person_name>'
            '</contributors>'
            '</journal_article>'
        )
        xml_crossref = ET.fromstring(
            '<doi_batch>'
            '<body>'
            '<journal>'
            '<journal_article language="pt" publication_type="research-article" reference_distribution_opts="any" />'
            '<journal_article language="en" publication_type="translation" reference_distribution_opts="any" />'
            '</journal>'
            '</body>'
            '</doi_batch>'
        )

        xml_crossref_articlecontributors_pipe(xml_crossref, xml_tree)

        obtained = ET.tostring(xml_crossref, encoding="utf-8").decode("utf-8")

        self.assertIn(expected, obtained)

    def test_xml_articleabstract_pipe(self):
        xml_tree = ET.fromstring(
            """
            <article xmlns:mml="http://www.w3.org/1998/Math/MathML" xmlns:xlink="http://www.w3.org/1999/xlink"
            article-type="research-article" dtd-version="1.1" specific-use="sps-1.9" xml:lang="en">
                <front>
                    <article-meta>
                    <abstract>
                        <title>Abstract</title>
                        <sec>
                        <title>Objective:</title>
                        <p>to assess the effects of an educational intervention on smoking cessation aimed at the nursing team.</p>
                        </sec>
                        <sec>
                        <title>Method:</title>
                        <p>this is a quasi-experimental study with 37 nursing professionals from a Brazilian hospital from May/2019 to December/2020. The intervention consisted of training nursing professionals on approaches to hospitalized smokers divided into two steps, the first, online, a prerequisite for the face-to-face/videoconference. The effect of the intervention was assessed through pre- and post-tests completed by participants. Smokers’ medical records were also analyzed. For analysis, McNemar’s chi-square test was used.</p>
                        </sec>
                        <sec>
                        <title>Results:</title>
                        <p>there was an increase in the frequency of actions aimed at smoking cessation after the intervention. Significant differences were found in guidelines related to disclosure to family members of their decision to quit smoking and the need for support, encouragement of abstinence after hospital discharge, and information on tobacco cessation and relapse strategies.</p>
                        </sec>
                        <sec>
                        <title>Conclusion:</title>
                        <p>the educational intervention proved to be innovative and with a great capacity for disseminating knowledge. The post-test showed a positive effect on the frequency of actions aimed at smoking cessation implemented by the nursing team.</p>
                        </sec>
                        </abstract>
                        <trans-abstract xml:lang="es">
                        <title>RESUMEN</title>
                        <sec>
                        <title>Objetivo:</title>
                        <p>Objetivo</p>
                        </sec>
                        <sec>
                        <title>Método:</title>
                        <p>Método</p>
                        </sec>
                        <sec>
                        <title>Resultados:</title>
                        <p>Resultados</p>
                        </sec>
                        <sec>
                        <title>Conclusión:</title>
                        <p>Conclusión</p>
                        </sec>
                        </trans-abstract>
                    </article-meta>
                </front>
                <sub-article article-type="translation" id="s1" xml:lang="pt">
                    <front-stub>
                        <abstract>
                        <title>RESUMO</title>
                        <sec>
                        <title>Objetivo:</title>
                        <p>Objetivo</p>
                        </sec>
                        <sec>
                        <title>Método:</title>
                        <p>Método</p>
                        </sec>
                        <sec>
                        <title>Resultados:</title>
                        <p>Resultados</p>
                        </sec>
                        <sec>
                        <title>Conclusão:</title>
                        <p>Conclusão</p>
                        </sec>
                        </abstract>
                    </front-stub>
                </sub-article>
            </article>
            """
        )
        expected = (
            '<jats:abstract xml:lang="en">'
            '<jats:p>Abstract '
            'Objective: to assess the effects of an educational intervention on smoking cessation aimed at the nursing team. '
            'Method: this is a quasi-experimental study with 37 nursing professionals from a Brazilian hospital from May/2019 to December/2020. The intervention consisted of training nursing professionals on approaches to hospitalized smokers divided into two steps, the first, online, a prerequisite for the face-to-face/videoconference. The effect of the intervention was assessed through pre- and post-tests completed by participants. Smokers’ medical records were also analyzed. For analysis, McNemar’s chi-square test was used. '
            'Results: there was an increase in the frequency of actions aimed at smoking cessation after the intervention. Significant differences were found in guidelines related to disclosure to family members of their decision to quit smoking and the need for support, encouragement of abstinence after hospital discharge, and information on tobacco cessation and relapse strategies. '
            'Conclusion: the educational intervention proved to be innovative and with a great capacity for disseminating knowledge. The post-test showed a positive effect on the frequency of actions aimed at smoking cessation implemented by the nursing team.</jats:p>'
            '</jats:abstract>'
            '<jats:abstract xml:lang="es">'
            '<jats:p>RESUMEN Objetivo: Objetivo Método: Método Resultados: Resultados Conclusión: Conclusión</jats:p>'
            '</jats:abstract>'
            '<jats:abstract xml:lang="pt">'
            '<jats:p>RESUMO Objetivo: Objetivo Método: Método Resultados: Resultados Conclusão: Conclusão</jats:p>'
            '</jats:abstract>'
        )
        # xml_crossref = ET.fromstring(
        #     '<doi_batch xmlns:ai="http://www.crossref.org/AccessIndicators.xsd" '
        #     'xmlns:jats="http://www.ncbi.nlm.nih.gov/JATS1" '
        #     'version="4.4.0" xmlns:xsi="http://www.w3.org/2001/XMLSchema-instance" '
        #     'xmlns="http://www.crossref.org/schema/4.4.0" '
        #     'xsi:schemaLocation="http://www.crossref.org/schema/4.4.0 '
        #     'http://www.crossref.org/schemas/crossref4.4.0.xsd">'
        #     '<body>'
        #     '<journal>'
        #     '<journal_article language="en" publication_type="research-article" reference_distribution_opts="any" />'
        #     '<journal_article language="pt" publication_type="translation" reference_distribution_opts="any" />'
        #     '</journal>'
        #     '</body>'
        #     '</doi_batch>'
        # )
        xml_crossref = setupdoibatch_pipe()
        xml_crossref_body_pipe(xml_crossref)
        xml_crossref_journal_pipe(xml_crossref)
        xml_crossref_journalarticle_pipe(xml_crossref, xml_tree)

        xml_crossref_articleabstract_pipe(xml_crossref, xml_tree)

        obtained = ET.tostring(xml_crossref, encoding="utf-8").decode("utf-8")

        self.assertIn(expected, obtained)

    def test_xml_articlepubdate_pipe(self):
        xml_tree = ET.fromstring(
            '<article xmlns:mml="http://www.w3.org/1998/Math/MathML" xmlns:xlink="http://www.w3.org/1999/xlink" '
            'article-type="research-article" dtd-version="1.1" specific-use="sps-1.9" xml:lang="en">'
            '<front>'
            '<article-meta>'
            '<article-id specific-use="scielo-v3" pub-id-type="publisher-id">ZwzqmpTpbhTmtwR9GfDzP7c</article-id>'
            '<article-id specific-use="scielo-v2" pub-id-type="publisher-id">S0080-62342022000100445</article-id>'
            '<article-id pub-id-type="doi">10.1590/1980-220X-REEUSP-2021-0569en</article-id>'
            '<article-id pub-id-type="other">00445</article-id>'
            '<pub-date date-type="pub" publication-format="electronic">'
            '<day>13</day>'
            '<month>05</month>'
            '<year>2022</year>'
            '</pub-date>'
            '<pub-date date-type="collection" publication-format="electronic">'
            '<year>2022</year>'
            '</pub-date>'
            '<volume>56</volume>'
            '<elocation-id>e20210569</elocation-id>'
            '</article-meta>'
            '</front>'
            ' <sub-article article-type="translation" id="s1" xml:lang="pt">'
            '<front-stub>'
            '</front-stub>'
            '</sub-article>'
            '</article>'
        )
        expected = (
            '<journal_article language="en" publication_type="research-article" reference_distribution_opts="any">'
            '<publication_date media_type="online">'
            '<year>2022</year>'
            '</publication_date>'
            '</journal_article>'
            '<journal_article language="pt" publication_type="translation" reference_distribution_opts="any">'
            '<publication_date media_type="online">'
            '<year>2022</year>'
            '</publication_date>'
            '</journal_article>'
        )
        # xml_crossref = ET.fromstring(
        #     '<doi_batch xmlns:ai="http://www.crossref.org/AccessIndicators.xsd" '
        #     'xmlns:jats="http://www.ncbi.nlm.nih.gov/JATS1" '
        #     'xmlns:xsi="http://www.w3.org/2001/XMLSchema-instance" version="4.4.0" '
        #     'xmlns="http://www.crossref.org/schema/4.4.0" '
        #     'xsi:schemaLocation="http://www.crossref.org/schema/4.4.0 '
        #     'http://www.crossref.org/schemas/crossref4.4.0.xsd">'
        #     '<body>'
        #     '<journal>'
        #     '<journal_article language="en" publication_type="research-article" reference_distribution_opts="any" />'
        #     '<journal_article language="pt" publication_type="translation" reference_distribution_opts="any" />'
        #     '</journal>'
        #     '</body>'
        #     '</doi_batch>'
        # )

        xml_crossref = setupdoibatch_pipe()
        xml_crossref_body_pipe(xml_crossref)
        xml_crossref_journal_pipe(xml_crossref)
        xml_crossref_journalarticle_pipe(xml_crossref, xml_tree)

        xml_crossref_articlepubdate_pipe(xml_crossref, xml_tree)

        obtained = ET.tostring(xml_crossref, encoding="utf-8").decode("utf-8")

        self.assertIn(expected, obtained)

    def test_xml_pages_pipe(self):
        xml_tree = ET.fromstring(
            """
            <article xmlns:mml="http://www.w3.org/1998/Math/MathML" xmlns:xlink="http://www.w3.org/1999/xlink"
            article-type="research-article" dtd-version="1.0" specific-use="sps-1.6" xml:lang="pt">
                <front>
                    <article-meta>
                        <article-id pub-id-type="publisher-id" specific-use="scielo-v3">XZrRmc87LzCkDtLdcXwgztp</article-id>
                        <article-id pub-id-type="publisher-id" specific-use="scielo-v2">S0103-21002017000400333</article-id>
                        <article-id pub-id-type="publisher-id">1982-0194201700050</article-id>
                        <article-id pub-id-type="doi">10.1590/1982-0194201700050</article-id>
                        <fpage>333</fpage>
                        <lpage>342</lpage>
                    </article-meta>
                </front>
            </article>
            """
        )
        expected = (
            '<doi_batch>'
            '<body>'
            '<journal>'
            '<journal_article>'
            '<pages>'
            '<first_page>333</first_page>'
            '<last_page>342</last_page>'
            '</pages>'
            '</journal_article>'
            '</journal>'
            '</body>'
            '</doi_batch>'
        )

        xml_crossref = ET.fromstring(
            '<doi_batch>'
            '<body>'
            '<journal>'
            '<journal_article>'
            '</journal_article>'
            '</journal>'
            '</body>'
            '</doi_batch>'
        )

        xml_crossref_pages_pipe(xml_crossref, xml_tree)

        obtained = ET.tostring(xml_crossref, encoding="utf-8").decode("utf-8")

        self.assertIn(expected, obtained)

    def test_xml_pid_pipe(self):
        xml_tree = ET.fromstring(
            """
            <article xmlns:mml="http://www.w3.org/1998/Math/MathML" xmlns:xlink="http://www.w3.org/1999/xlink"
            article-type="research-article" dtd-version="1.0" specific-use="sps-1.6" xml:lang="pt">
                <front>
                    <article-meta>
                        <article-id pub-id-type="publisher-id" specific-use="scielo-v3">XZrRmc87LzCkDtLdcXwgztp</article-id>
                        <article-id pub-id-type="publisher-id" specific-use="scielo-v2">S0103-21002017000400333</article-id>
                        <article-id pub-id-type="publisher-id">1982-0194201700050</article-id>
                        <article-id pub-id-type="doi">10.1590/1982-0194201700050</article-id>
                        <volume>30</volume>
                        <elocation-id>e20210569</elocation-id>
                        <issue>4</issue>
                        <fpage>333</fpage>
                        <lpage>342</lpage>
                    </article-meta>
                </front>
            </article>
            """
        )
        expected = (
            '<publisher_item>'
            '<identifier id_type="pii">S0103-21002017000400333</identifier>'
            '</publisher_item>'
        )

        xml_crossref = ET.fromstring(
            '<doi_batch>'
            '<head>'
            '<doi_batch_id>3f23a73dfbac48288d22545e53414203</doi_batch_id>'
            '<timestamp>20230418180226</timestamp>'
            '</head>'
            '<body>'
            '<journal>'
            '<journal_article>'
            '</journal_article>'
            '</journal>'
            '</body>'
            '</doi_batch>'
        )

        xml_crossref_pid_pipe(xml_crossref, xml_tree)

        obtained = ET.tostring(xml_crossref, encoding="utf-8").decode("utf-8")

        self.assertIn(expected, obtained)

    def test_xml_elocation_pipe(self):
        xml_tree = ET.fromstring(
            """
            <article xmlns:mml="http://www.w3.org/1998/Math/MathML" xmlns:xlink="http://www.w3.org/1999/xlink"
            article-type="research-article" dtd-version="1.0" specific-use="sps-1.6" xml:lang="pt">
                <front>
                    <article-meta>
                        <article-id pub-id-type="publisher-id" specific-use="scielo-v3">XZrRmc87LzCkDtLdcXwgztp</article-id>
                        <article-id pub-id-type="publisher-id" specific-use="scielo-v2">S0103-21002017000400333</article-id>
                        <article-id pub-id-type="publisher-id">1982-0194201700050</article-id>
                        <article-id pub-id-type="doi">10.1590/1982-0194201700050</article-id>
                        <elocation-id>e20210569</elocation-id>
                    </article-meta>
                </front>
            </article>
            """
        )
        expected = (
            '<doi_batch>'
            '<head>'
            '<doi_batch_id>3f23a73dfbac48288d22545e53414203</doi_batch_id>'
            '<timestamp>20230418180226</timestamp>'
            '</head>'
            '<body>'
            '<journal>'
            '<journal_article>'
            '<publisher_item>'
            '<item_number item_number_type="article_number">e20210569</item_number>'
            '</publisher_item>'
            '</journal_article>'
            '</journal>'
            '</body>'
            '</doi_batch>'
        )

        xml_crossref = ET.fromstring(
            '<doi_batch>'
            '<head>'
            '<doi_batch_id>3f23a73dfbac48288d22545e53414203</doi_batch_id>'
            '<timestamp>20230418180226</timestamp>'
            '</head>'
            '<body>'
            '<journal>'
            '<journal_article>'
            '<publisher_item>'
            '</publisher_item>'
            '</journal_article>'
            '</journal>'
            '</body>'
            '</doi_batch>'
        )

        xml_crossref_elocation_pipe(xml_crossref, xml_tree)

        obtained = ET.tostring(xml_crossref, encoding="utf-8").decode("utf-8")

        self.assertIn(expected, obtained)

    def test_xml_permissions_pipe(self):
        xml_tree = ET.fromstring(
            """
            <article xmlns:mml="http://www.w3.org/1998/Math/MathML" xmlns:xlink="http://www.w3.org/1999/xlink"
            article-type="research-article" dtd-version="1.1" specific-use="sps-1.9" xml:lang="en">
            <front>
            <article-meta>
            <article-id specific-use="scielo-v3" pub-id-type="publisher-id">ZwzqmpTpbhTmtwR9GfDzP7c</article-id>
            <article-id specific-use="scielo-v2" pub-id-type="publisher-id">S0080-62342022000100445</article-id>
            <article-id pub-id-type="doi">10.1590/1980-220X-REEUSP-2021-0569en</article-id>
            <article-id pub-id-type="other">00445</article-id>
            <permissions>
            <license license-type="open-access" xlink:href="https://creativecommons.org/licenses/by/4.0/" xml:lang="en">
            <license-p>This is an Open Access article distributed under the terms of the Creative Commons Attribution License, which permits unrestricted use, distribution, and reproduction in any medium, provided the original work is properly cited.</license-p>
            </license>
            </permissions>
            </article-meta>
            </front>
            <sub-article article-type="translation" id="s1" xml:lang="pt">
            </sub-article>
            </article>
            """
        )
        expected = (
            '<body>'
            '<journal>'
            '<journal_article language="en" publication_type="research-article" reference_distribution_opts="any">'
            '<ai:program name="AccessIndicators">'
            '<ai:free_to_read/>'
            '<ai:license_ref applies_to="vor">https://creativecommons.org/licenses/by/4.0/</ai:license_ref>'
            '<ai:license_ref applies_to="am">https://creativecommons.org/licenses/by/4.0/</ai:license_ref>'
            '<ai:license_ref applies_to="tdm">https://creativecommons.org/licenses/by/4.0/</ai:license_ref>'
            '</ai:program>'
            '</journal_article>'
            '<journal_article language="pt" publication_type="translation" reference_distribution_opts="any">'
            '<ai:program name="AccessIndicators">'
            '<ai:free_to_read/>'
            '<ai:license_ref applies_to="vor">https://creativecommons.org/licenses/by/4.0/</ai:license_ref>'
            '<ai:license_ref applies_to="am">https://creativecommons.org/licenses/by/4.0/</ai:license_ref>'
            '<ai:license_ref applies_to="tdm">https://creativecommons.org/licenses/by/4.0/</ai:license_ref>'
            '</ai:program>'
            '</journal_article>'
            '</journal>'
            '</body>'
        )

        # xml_crossref = ET.fromstring(
        #     '<doi_batch '
        #     'xmlns="http://www.crossref.org/schema/4.4.0" '
        #     'xmlns:ai="http://www.crossref.org/AccessIndicators.xsd" '
        #     'xmlns:jats="http://www.ncbi.nlm.nih.gov/JATS1" '
        #     'xmlns:xsi="http://www.w3.org/2001/XMLSchema-instance" version="4.4.0" '
        #     'xsi:schemaLocation="http://www.crossref.org/schema/4.4.0 '
        #     'http://www.crossref.org/schemas/crossref4.4.0.xsd">'
        #     '<body>'
        #     '<journal>'
        #     '<journal_article xmlns:ai="http://www.crossref.org/AccessIndicators.xsd" '
        #     'xmlns:jats="http://www.ncbi.nlm.nih.gov/JATS1" '
        #     'xmlns:xsi="http://www.w3.org/2001/XMLSchema-instance" language="en" '
        #     'publication_type="research-article" reference_distribution_opts="any"/>'
        #     '<journal_article xmlns:ai="http://www.crossref.org/AccessIndicators.xsd" '
        #     'xmlns:jats="http://www.ncbi.nlm.nih.gov/JATS1" '
        #     'xmlns:xsi="http://www.w3.org/2001/XMLSchema-instance" language="pt" '
        #     'publication_type="translation" reference_distribution_opts="any"/>'
        #     '</journal>'
        #     '</body>'
        #     '</doi_batch>'
        # )

        xml_crossref = setupdoibatch_pipe()
        xml_crossref_body_pipe(xml_crossref)
        xml_crossref_journal_pipe(xml_crossref)
        xml_crossref_journalarticle_pipe(xml_crossref, xml_tree)

        xml_crossref_permissions_pipe(xml_crossref, xml_tree)

        obtained = ET.tostring(xml_crossref, encoding="utf-8").decode("utf-8")

        self.assertIn(expected, obtained)

    def test_xml_articletitles_pipe(self):
        xml_tree = ET.fromstring(
            """
            <article xmlns:mml="http://www.w3.org/1998/Math/MathML" xmlns:xlink="http://www.w3.org/1999/xlink"
            article-type="research-article" dtd-version="1.1" specific-use="sps-1.9" xml:lang="en">
            <front>
            <article-meta>
            <article-id specific-use="scielo-v3" pub-id-type="publisher-id">ZwzqmpTpbhTmtwR9GfDzP7c</article-id>
            <article-id specific-use="scielo-v2" pub-id-type="publisher-id">S0080-62342022000100445</article-id>
            <article-id pub-id-type="doi">10.1590/1980-220X-REEUSP-2021-0569en</article-id>
            <article-id pub-id-type="other">00445</article-id>
            <title-group>
            <article-title>Effects of an educational intervention with nursing professionals on approaches to hospitalized smokers: a quasi-experimental study<xref ref-type="fn" rid="FN1">*</xref></article-title>
            <trans-title-group xml:lang="es">
            <trans-title>Efectos de una intervención educativa con profesionales de enfermería en el abordaje de pacientes fumadores: un estudio cuasi-experimental</trans-title>
            </trans-title-group>
            </title-group>
            </article-meta>
            </front>
            <sub-article article-type="translation" id="s1" xml:lang="pt">
            <front-stub>
            <title-group>
            <article-title>Efeitos de uma intervenção educativa com profissionais de enfermagem sobre abordagens ao paciente tabagista: estudo quase-experimental<xref ref-type="fn" rid="FN2">*</xref></article-title>
            </title-group>
            </front-stub>
            </sub-article>
            </article>
            """
        )
        expected = (
            '<body>'
            '<journal>'
            '<journal_article language="en" publication_type="research-article" reference_distribution_opts="any">'
            '<titles>'
            '<title>Effects of an educational intervention with nursing professionals on approaches to hospitalized smokers: a quasi-experimental study</title>'
            '<original_language_title language="pt">Efeitos de uma intervenção educativa com profissionais de enfermagem sobre abordagens ao paciente tabagista: estudo quase-experimental</original_language_title>'
            '</titles>'
            '</journal_article>'
            '<journal_article language="pt" publication_type="translation" reference_distribution_opts="any">'
            '<titles>'
            '<title>Efeitos de uma intervenção educativa com profissionais de enfermagem sobre abordagens ao paciente tabagista: estudo quase-experimental</title>'
            '<original_language_title language="en">Effects of an educational intervention with nursing professionals on approaches to hospitalized smokers: a quasi-experimental study</original_language_title>'
            '</titles>'
            '</journal_article>'
            '</journal>'
            '</body>'
        )
        # xml_crossref = ET.fromstring(
        #     '<doi_batch xmlns:ai="http://www.crossref.org/AccessIndicators.xsd" '
        #     'xmlns:jats="http://www.ncbi.nlm.nih.gov/JATS1" '
        #     'xmlns:xsi="http://www.w3.org/2001/XMLSchema-instance" version="4.4.0" '
        #     'xmlns="http://www.crossref.org/schema/4.4.0" '
        #     'xsi:schemaLocation="http://www.crossref.org/schema/4.4.0 '
        #     'http://www.crossref.org/schemas/crossref4.4.0.xsd">'
        #     '<body>'
        #     '<journal>'
        #     '<journal_article language="en" publication_type="research-article" reference_distribution_opts="any" />'
        #     '<journal_article language="pt" publication_type="translation" reference_distribution_opts="any" />'
        #     '</journal>'
        #     '</body>'
        #     '</doi_batch>'
        # )

        xml_crossref = setupdoibatch_pipe()
        xml_crossref_body_pipe(xml_crossref)
        xml_crossref_journal_pipe(xml_crossref)
        xml_crossref_journalarticle_pipe(xml_crossref, xml_tree)

        xml_crossref_articletitles_pipe(xml_crossref, xml_tree)

        obtained = ET.tostring(xml_crossref, encoding="utf-8").decode("utf-8")

        self.assertIn(expected, obtained)

    def test_xml_programrelateditem_pipe(self):
        xml_tree = ET.fromstring(
            """
            <article xmlns:mml="http://www.w3.org/1998/Math/MathML" xmlns:xlink="http://www.w3.org/1999/xlink" article-type="research-article" dtd-version="1.1" specific-use="sps-1.9" xml:lang="en">
            <front>
            <article-meta>
            <article-id specific-use="scielo-v3" pub-id-type="publisher-id">ZwzqmpTpbhTmtwR9GfDzP7c</article-id>
            <article-id specific-use="scielo-v2" pub-id-type="publisher-id">S0080-62342022000100445</article-id>
            <article-id pub-id-type="doi">10.1590/1980-220X-REEUSP-2021-0569en</article-id>
            <article-id pub-id-type="other">00445</article-id>
            <title-group>
            <article-title>Effects of an educational intervention with nursing professionals on approaches to hospitalized smokers: a quasi-experimental study<xref ref-type="fn" rid="FN1">*</xref></article-title>
            <trans-title-group xml:lang="es">
            <trans-title>Efectos de una intervención educativa con profesionales de enfermería en el abordaje de pacientes fumadores: un estudio cuasi-experimental</trans-title></trans-title-group>
            </title-group>
            </article-meta>
            </front>
            <sub-article article-type="translation" id="s1" xml:lang="pt">
            <front-stub>
            <article-id pub-id-type="doi">10.1590/1980-220X-REEUSP-2021-0569pt</article-id>
            <title-group>
            <article-title>Efeitos de uma intervenção educativa com profissionais de enfermagem sobre abordagens ao paciente tabagista: estudo quase-experimental<xref ref-type="fn" rid="FN2">*</xref></article-title>
            </title-group>
            </front-stub>
            </sub-article>
            </article>
            """
        )
        expected = (
            '<body>'
            '<journal>'
            '<journal_article language="en" publication_type="research-article" reference_distribution_opts="any">'
            '<program xmlns="http://www.crossref.org/relations.xsd">'
            '<related_item>'
            '<description>'
            'Efeitos de uma intervenção educativa com profissionais de enfermagem sobre abordagens ao paciente tabagista: estudo quase-experimental'
            '</description>'
            '<intra_work_relation relationship-type="isTranslationOf" identifier-type="doi">10.1590/1980-220X-REEUSP-2021-0569pt</intra_work_relation>'
            '</related_item>'
            '</program>'
            '</journal_article>'
            '<journal_article language="pt" publication_type="translation" reference_distribution_opts="any">'
            '<program xmlns="http://www.crossref.org/relations.xsd">'
            '<related_item>'
            '<description>Effects of an educational intervention with nursing professionals on approaches to hospitalized smokers: a quasi-experimental study</description>'
            '<intra_work_relation relationship-type="hasTranslation" identifier-type="doi">10.1590/1980-220X-REEUSP-2021-0569en</intra_work_relation>'
            '</related_item>'
            '</program>'
            '</journal_article>'
            '</journal>'
            '</body>'
        )

        xml_crossref = setupdoibatch_pipe()
        xml_crossref_body_pipe(xml_crossref)
        xml_crossref_journal_pipe(xml_crossref)
        xml_crossref_journalarticle_pipe(xml_crossref, xml_tree)

        xml_crossref_programrelateditem_pipe(xml_crossref, xml_tree)

        obtained = ET.tostring(xml_crossref, encoding="utf-8").decode("utf-8")

        self.assertIn(expected, obtained)

    def test_xml_doidata_pipe(self):
        xml_tree = ET.fromstring(
            '<article xmlns:mml="http://www.w3.org/1998/Math/MathML" xmlns:xlink="http://www.w3.org/1999/xlink" '
            'article-type="research-article" dtd-version="1.1" specific-use="sps-1.9" xml:lang="en">'
            '<front>'
            '<journal-meta>'
            '<journal-id journal-id-type="nlm-ta">Rev Esc Enferm USP</journal-id>'
            '<journal-id journal-id-type="publisher-id">reeusp</journal-id>'
            '<journal-title-group>'
            '<journal-title>Revista da Escola de Enfermagem da USP</journal-title>'
            '</journal-title-group>'
            '</journal-meta>'
            '</front>'
            '<sub-article article-type="translation" id="s1" xml:lang="pt">'
            '</sub-article>'
            '</article>'
        )

        expected = (
            '<body>'
            '<journal>'
            '<journal_article language="en" publication_type="research-article" reference_distribution_opts="any">'
            '<doi_data />'
            '</journal_article>'
            '<journal_article language="pt" publication_type="translation" reference_distribution_opts="any">'
            '<doi_data />'
            '</journal_article>'
            '</journal>'
            '</body>'
        )

        xml_crossref = setupdoibatch_pipe()
        xml_crossref_body_pipe(xml_crossref)
        xml_crossref_journal_pipe(xml_crossref)
        xml_crossref_journalarticle_pipe(xml_crossref, xml_tree)

        xml_crossref_doidata_pipe(xml_crossref)

        self.assertIsNotNone(xml_crossref.find('.//doi_data'))

    def test_xml_doi_pipe(self):
        xml_tree = ET.fromstring(
            """
            <article xmlns:mml="http://www.w3.org/1998/Math/MathML" xmlns:xlink="http://www.w3.org/1999/xlink" article-type="research-article" dtd-version="1.1" specific-use="sps-1.9" xml:lang="en">
            <front>
            <article-meta>
            <article-id specific-use="scielo-v3" pub-id-type="publisher-id">ZwzqmpTpbhTmtwR9GfDzP7c</article-id>
            <article-id specific-use="scielo-v2" pub-id-type="publisher-id">S0080-62342022000100445</article-id>
            <article-id pub-id-type="doi">10.1590/1980-220X-REEUSP-2021-0569en</article-id>
            <article-id pub-id-type="other">00445</article-id>
            <title-group>
            <article-title>Effects of an educational intervention with nursing professionals on approaches to hospitalized smokers: a quasi-experimental study<xref ref-type="fn" rid="FN1">*</xref></article-title>
            <trans-title-group xml:lang="es">
            <trans-title>Efectos de una intervención educativa con profesionales de enfermería en el abordaje de pacientes fumadores: un estudio cuasi-experimental</trans-title></trans-title-group>
            </title-group>
            </article-meta>
            </front>
            <sub-article article-type="translation" id="s1" xml:lang="pt">
            <front-stub>
            <article-id pub-id-type="doi">10.1590/1980-220X-REEUSP-2021-0569pt</article-id>
            <title-group>
            <article-title>Efeitos de uma intervenção educativa com profissionais de enfermagem sobre abordagens ao paciente tabagista: estudo quase-experimental<xref ref-type="fn" rid="FN2">*</xref></article-title>
            </title-group>
            </front-stub>
            </sub-article>
            </article>
            """
        )

        expected = (
            '<body>'
            '<journal>'
            '<journal_article language="en" publication_type="research-article" reference_distribution_opts="any">'
            '<doi_data>'
            '<doi>10.1590/1980-220X-REEUSP-2021-0569en</doi>'
            '</doi_data>'
            '</journal_article>'
            '<journal_article language="pt" publication_type="translation" reference_distribution_opts="any">'
            '<doi_data>'
            '<doi>10.1590/1980-220X-REEUSP-2021-0569pt</doi>'
            '</doi_data>'
            '</journal_article>'
            '</journal>'
            '</body>'
        )

        xml_crossref = setupdoibatch_pipe()
        xml_crossref_body_pipe(xml_crossref)
        xml_crossref_journal_pipe(xml_crossref)
        xml_crossref_journalarticle_pipe(xml_crossref, xml_tree)
        xml_crossref_doidata_pipe(xml_crossref)

        xml_crossref_doi_pipe(xml_crossref, xml_tree)

        obtained = ET.tostring(xml_crossref, encoding="utf-8").decode("utf-8")

        self.assertIn(expected, obtained)

    def test_xml_resource_pipe(self):
        xml_tree = ET.fromstring(
            """
            <article xmlns:mml="http://www.w3.org/1998/Math/MathML" xmlns:xlink="http://www.w3.org/1999/xlink" article-type="research-article" dtd-version="1.1" specific-use="sps-1.9" xml:lang="en">
            <front>
            <article-meta>
            <article-id specific-use="scielo-v3" pub-id-type="publisher-id">ZwzqmpTpbhTmtwR9GfDzP7c</article-id>
            <article-id specific-use="scielo-v2" pub-id-type="publisher-id">S0080-62342022000100445</article-id>
            <article-id pub-id-type="doi">10.1590/1980-220X-REEUSP-2021-0569en</article-id>
            <article-id pub-id-type="other">00445</article-id>
            </article-meta>
            </front>
            <sub-article article-type="translation" id="s1" xml:lang="pt">
            <front-stub>
            <article-id pub-id-type="doi">10.1590/1980-220X-REEUSP-2021-0569pt</article-id>
            </front-stub>
            </sub-article>
            </article>
            """
        )

        expected = (
            '<body>'
            '<journal>'
            '<journal_article language="en" publication_type="research-article" reference_distribution_opts="any">'
            '<doi_data>'
            '<resource>http://www.scielo.br/scielo.php?script=sci_arttext&amp;pid=S0080-62342022000100445&amp;tlng=en</resource>'
            '</doi_data>'
            '</journal_article>'
            '<journal_article language="pt" publication_type="translation" reference_distribution_opts="any">'
            '<doi_data>'
            '<resource>http://www.scielo.br/scielo.php?script=sci_arttext&amp;pid=S0080-62342022000100445&amp;tlng=pt</resource>'
            '</doi_data>'
            '</journal_article>'
            '</journal>'
            '</body>'
        )

        xml_crossref = setupdoibatch_pipe()
        xml_crossref_body_pipe(xml_crossref)
        xml_crossref_journal_pipe(xml_crossref)
        xml_crossref_journalarticle_pipe(xml_crossref, xml_tree)
        xml_crossref_doidata_pipe(xml_crossref)

        xml_crossref_resource_pipe(xml_crossref, xml_tree)

        obtained = ET.tostring(xml_crossref, encoding="utf-8").decode("utf-8")

        self.assertIn(expected, obtained)

    def test_xml_collection_pipe(self):
        xml_tree = ET.fromstring(
            """
            <article xmlns:mml="http://www.w3.org/1998/Math/MathML" xmlns:xlink="http://www.w3.org/1999/xlink" article-type="research-article" dtd-version="1.1" specific-use="sps-1.9" xml:lang="en">
            <front>
            <article-meta>
            <article-id specific-use="scielo-v3" pub-id-type="publisher-id">ZwzqmpTpbhTmtwR9GfDzP7c</article-id>
            <article-id specific-use="scielo-v2" pub-id-type="publisher-id">S0080-62342022000100445</article-id>
            <article-id pub-id-type="doi">10.1590/1980-220X-REEUSP-2021-0569en</article-id>
            <article-id pub-id-type="other">00445</article-id>
            </article-meta>
            </front>
            <sub-article article-type="translation" id="s1" xml:lang="pt">
            <front-stub>
            <article-id pub-id-type="doi">10.1590/1980-220X-REEUSP-2021-0569pt</article-id>
            </front-stub>
            </sub-article>
            </article>
            """
        )

        expected = (
            '<body>'
            '<journal>'
            '<journal_article language="en" publication_type="research-article" reference_distribution_opts="any">'
            '<doi_data>'
            '<collection property="crawler-based">'
            '<item crawler="iParadigms">'
            '<resource>http://www.scielo.br/scielo.php?script=sci_pdf&amp;pid=S0080-62342022000100445&amp;tlng=en</resource>'
            '</item>'
            '</collection>'
            '</doi_data>'
            '</journal_article>'
            '<journal_article language="pt" publication_type="translation" reference_distribution_opts="any">'
            '<doi_data>'
            '<collection property="crawler-based">'
            '<item crawler="iParadigms">'
            '<resource>http://www.scielo.br/scielo.php?script=sci_pdf&amp;pid=S0080-62342022000100445&amp;tlng=pt</resource>'
            '</item>'
            '</collection>'
            '</doi_data>'
            '</journal_article>'
            '</journal>'
            '</body>'
        )

        xml_crossref = setupdoibatch_pipe()
        xml_crossref_body_pipe(xml_crossref)
        xml_crossref_journal_pipe(xml_crossref)
        xml_crossref_journalarticle_pipe(xml_crossref, xml_tree)
        xml_crossref_doidata_pipe(xml_crossref)

        xml_crossref_collection_pipe(xml_crossref, xml_tree)

        obtained = ET.tostring(xml_crossref, encoding="utf-8").decode("utf-8")

        self.assertIn(expected, obtained)

    def test_xml_articlecitations_pipe(self):
        xml_tree = ET.fromstring(
            """
            <article xmlns:mml="http://www.w3.org/1998/Math/MathML" xmlns:xlink="http://www.w3.org/1999/xlink" article-type="research-article" dtd-version="1.1" specific-use="sps-1.9" xml:lang="en">
            <back>
            <ref-list>
            <title>REFERENCES</title>
            <ref id="B1">
            <label>1.</label>
            <mixed-citation>
            1. Tran B, Falster MO, Douglas K, Blyth F, Jorm LR. Smoking and potentially preventable hospitalisation: the benefit of smoking cessation in older ages. Drug Alcohol Depend. 2015;150:85-91. DOI:
            <ext-link ext-link-type="uri" xlink:href="https://doi.org/10.1016/j.drugalcdep.2015.02.028">https://doi.org/10.1016/j.drugalcdep.2015.02.028</ext-link>
            </mixed-citation>
            <element-citation publication-type="journal">
            <person-group person-group-type="author">
            <name>
            <surname>Tran</surname>
            <given-names>B</given-names>
            </name>
            <name>
            <surname>Falster</surname>
            <given-names>MO</given-names>
            </name>
            <name>
            <surname>Douglas</surname>
            <given-names>K</given-names>
            </name>
            <name>
            <surname>Blyth</surname>
            <given-names>F</given-names>
            </name>
            <name>
            <surname>Jorm</surname>
            <given-names>LR</given-names>
            </name>
            </person-group>
            <article-title>Smoking and potentially preventable hospitalisation: the benefit of smoking cessation in older ages</article-title>
            <source>Drug Alcohol Depend.</source>
            <year>2015</year>
            <volume>150</volume>
            <fpage>85</fpage>
            <lpage>91</lpage>
            <comment>
            DOI:
            <ext-link ext-link-type="uri" xlink:href="https://doi.org/10.1016/j.drugalcdep.2015.02.028">https://doi.org/10.1016/j.drugalcdep.2015.02.028</ext-link>
            </comment>
            </element-citation>
            </ref>
            <ref id="B2">
            <label>2.</label>
            <mixed-citation>
            2. Kwon JA, Jeon W, Park EC, Kim JH, Kim SJ, Yoo KB, et al. Effects of disease detection on changes in smoking behavior. Yonsei Med J. 2015;56(4): 1143-9. DOI:
            <ext-link ext-link-type="uri" xlink:href="https://doi.org/10.3349/ymj.2015.56.4.1143">https://doi.org/10.3349/ymj.2015.56.4.1143</ext-link>
            </mixed-citation>
            <element-citation publication-type="journal">
            <person-group person-group-type="author">
            <name>
            <surname>Kwon</surname>
            <given-names>JA</given-names>
            </name>
            <name>
            <surname>Jeon</surname>
            <given-names>W</given-names>
            </name>
            <name>
            <surname>Park</surname>
            <given-names>EC</given-names>
            </name>
            <name>
            <surname>Kim</surname>
            <given-names>JH</given-names>
            </name>
            <name>
            <surname>Kim</surname>
            <given-names>SJ</given-names>
            </name>
            <name>
            <surname>Yoo</surname>
            <given-names>KB</given-names>
            </name>
            <etal/>
            </person-group>
            <article-title>Effects of disease detection on changes in smoking behavior</article-title>
            <source>Yonsei Med J.</source>
            <year>2015</year>
            <volume>56</volume>
            <issue>4</issue>
            <fpage>1143</fpage>
            <lpage>9</lpage>
            <comment>
            DOI:
            <ext-link ext-link-type="uri" xlink:href="https://doi.org/10.3349/ymj.2015.56.4.1143">https://doi.org/10.3349/ymj.2015.56.4.1143</ext-link>
            </comment>
            </element-citation>
            </ref>
            </ref-list>
            </back>
            <sub-article article-type="translation" id="s1" xml:lang="pt">
            </sub-article>
            </article>
            """
        )

        expected = (
            '<body>'
            '<journal>'
            '<journal_article language="en" publication_type="research-article" reference_distribution_opts="any">'
            '<citation_list>'
            '<citation key="ref1">'
            '<journal_title>Drug Alcohol Depend.</journal_title>'
            '<author>Tran B</author>'
            '<volume>150</volume>'
            '<first_page>85</first_page>'
            '<cYear>2015</cYear>'
            '<article_title>Smoking and potentially preventable hospitalisation: the benefit of smoking cessation in older ages</article_title>'
            '</citation>'
            '<citation key="ref2">'
            '<journal_title>Yonsei Med J.</journal_title>'
            '<author>Kwon JA</author>'
            '<volume>56</volume>'
            '<issue>4</issue>'
            '<first_page>1143</first_page>'
            '<cYear>2015</cYear>'
            '<article_title>Effects of disease detection on changes in smoking behavior</article_title>'
            '</citation>'
            '</citation_list>'
            '</journal_article>'
            '<journal_article language="pt" publication_type="translation" reference_distribution_opts="any">'
            '<citation_list>'
            '<citation key="ref1">'
            '<journal_title>Drug Alcohol Depend.</journal_title>'
            '<author>Tran B</author>'
            '<volume>150</volume>'
            '<first_page>85</first_page>'
            '<cYear>2015</cYear>'
            '<article_title>Smoking and potentially preventable hospitalisation: the benefit of smoking cessation in older ages</article_title>'
            '</citation>'
            '<citation key="ref2">'
            '<journal_title>Yonsei Med J.</journal_title>'
            '<author>Kwon JA</author>'
            '<volume>56</volume>'
            '<issue>4</issue>'
            '<first_page>1143</first_page>'
            '<cYear>2015</cYear>'
            '<article_title>Effects of disease detection on changes in smoking behavior</article_title>'
            '</citation>'
            '</citation_list>'
            '</journal_article>'
            '</journal>'
            '</body>'
        )

        xml_crossref = setupdoibatch_pipe()
        xml_crossref_body_pipe(xml_crossref)
        xml_crossref_journal_pipe(xml_crossref)
        xml_crossref_journalarticle_pipe(xml_crossref, xml_tree)

        xml_crossref_articlecitations_pipe(xml_crossref, xml_tree)

        obtained = ET.tostring(xml_crossref, encoding="utf-8").decode("utf-8")

        self.assertIn(expected, obtained)

    def test_xml_pipe_line_crossref(self):
        xmltree = xml_utils.get_xml_tree('tests/samples/scielo_format_example.xml')
        data = {
            "depositor_name": "depositor",
            "depositor_email_address": "name@domain.com",
            "registrant": "registrant"
        }
        xml_crossref = pipeline_crossref(xmltree, data)
        obtained = ET.tostring(xml_crossref, encoding="utf-8").decode("utf-8")

        xml_crossref_expected = xml_utils.get_xml_tree('tests/samples/crossref_format_example.xml')
        expected = ET.tostring(xml_crossref_expected, encoding="utf-8").decode("utf-8")

<<<<<<< HEAD
        self.assertEqual(expected, obtained)
=======
        # print(ET.tostring(xml_crossref, encoding="utf-8").decode("utf-8"))
>>>>>>> 5518775d
<|MERGE_RESOLUTION|>--- conflicted
+++ resolved
@@ -2113,8 +2113,4 @@
         xml_crossref_expected = xml_utils.get_xml_tree('tests/samples/crossref_format_example.xml')
         expected = ET.tostring(xml_crossref_expected, encoding="utf-8").decode("utf-8")
 
-<<<<<<< HEAD
-        self.assertEqual(expected, obtained)
-=======
-        # print(ET.tostring(xml_crossref, encoding="utf-8").decode("utf-8"))
->>>>>>> 5518775d
+        self.assertEqual(expected, obtained)