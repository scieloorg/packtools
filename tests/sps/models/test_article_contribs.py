<<<<<<< HEAD
from unittest import TestCase, skip
=======
from unittest import TestCase
>>>>>>> 5211046f
from lxml import etree
from packtools.sps.models.article_contribs import (
    Contrib,
    ContribGroup,
    TextContribs,
    XMLContribs,
)

class ContribTest(TestCase):
    def setUp(self):
        self.contrib = Contrib(self._make_node())

<<<<<<< HEAD
    def test_contrib_type(self):
        contrib = self.xmltree.xpath(".//contrib")[0]
        obtained = Contrib(contrib).contrib_type
        self.assertEqual(obtained, "author")
=======
    def _make_node(self):
        xml = """
        <contrib contrib-type="author">
            <contrib-id contrib-id-type="orcid">0000-0001-8528-2091</contrib-id>
            <contrib-id contrib-id-type="scopus">24771926600</contrib-id>
            <collab>The MARS Group</collab>
            <name>
                <surname>Einstein</surname>
                <given-names>Albert</given-names>
                <prefix>Prof</prefix>
                <suffix>Nieto</suffix>
            </name>
            <xref ref-type="aff" rid="aff1">1</xref>
            <role content-type="https://credit.niso.org/contributor-roles/data-curation/">Data curation</role>
            <role content-type="https://credit.niso.org/contributor-roles/conceptualization/">Conceptualization</role>
            <role specific-use="reviewer">Reviewer</role>
        </contrib>
        """
        return etree.fromstring(xml)

    def test_basic_fields(self):
        self.assertEqual(self.contrib.contrib_type, "author")
        self.assertEqual(self.contrib.collab, "The MARS Group")
        self.assertEqual(self.contrib.contrib_full_name, "Prof Albert Einstein Nieto")
>>>>>>> 5211046f

    def test_contrib_ids(self):
        expected = {"orcid": "0000-0001-8528-2091", "scopus": "24771926600"}
<<<<<<< HEAD
        self.assertDictEqual(obtained, expected)
=======
        self.assertDictEqual(self.contrib.contrib_ids, expected)
>>>>>>> 5211046f

    def test_contrib_name(self):
        expected = {
            "given-names": "Albert",
            "surname": "Einstein",
            "prefix": "Prof",
            "suffix": "Nieto",
        }
<<<<<<< HEAD
        self.assertDictEqual(obtained, expected)

    def test_collab(self):
        contrib = self.xmltree.xpath(".//contrib")[0]
        obtained = Contrib(contrib).collab
        self.assertEqual(obtained, "The MARS Group")
=======
        self.assertDictEqual(self.contrib.contrib_name, expected)
>>>>>>> 5211046f

    def test_contrib_xref(self):
        expected = [{"rid": "aff1", "ref_type": "aff", "text": "1"}]
<<<<<<< HEAD
        for i, item in enumerate(expected):
            with self.subTest(i=i):
                self.assertDictEqual(item, obtained[i])
=======
        self.assertEqual(list(self.contrib.contrib_xref), expected)
>>>>>>> 5211046f

    def test_contrib_role(self):
        expected = [
            {
                "text": "Data curation",
                "content-type": "https://credit.niso.org/contributor-roles/data-curation/",
                "specific-use": None,
            },
            {
                "text": "Conceptualization",
                "content-type": "https://credit.niso.org/contributor-roles/conceptualization/",
                "specific-use": None,
            },
            {
                "text": "Reviewer",
                "content-type": None,
                "specific-use": "reviewer",
            },
        ]
<<<<<<< HEAD
        for i, item in enumerate(expected):
            with self.subTest(i=i):
                self.assertDictEqual(item, obtained[i])

    def test_data(self):
        self.maxDiff = None
        contrib = self.xmltree.xpath(".//contrib")[0]
        obtained = Contrib(contrib).data
        expected = {
            "contrib_type": "author",
            "contrib_ids": {"orcid": "0000-0001-8528-2091", "scopus": "24771926600"},
            "collab": "The MARS Group",
            "contrib_full_name": "Prof Albert Einstein Nieto",
            "contrib_name": {
                "given-names": "Albert",
                "surname": "Einstein",
                "prefix": "Prof",
                "suffix": "Nieto",
            },
            "contrib_xref": [{"ref_type": "aff", "rid": "aff1", "text": "1"}],
            "contrib_role": [
                {
                    "content-type": "https://credit.niso.org/contributor-roles/data-curation/",
                    "specific-use": None,
                    "text": "Data curation",
                },
                {
                    "content-type": "https://credit.niso.org/contributor-roles/conceptualization/",
                    "specific-use": None,
                    "text": "Conceptualization",
                },
                {
                    "content-type": None,
                    "specific-use": "reviewer",
                    "text": "Reviewer",
                },
            ],
        }
        self.assertDictEqual(obtained, expected)


class ContribWithoutContribTypeTest(TestCase):
    def setUp(self):
        xml = """
            <article>
                <front>
                    <article-meta>
                        <contrib-group>
                            <contrib>
                                <contrib-id contrib-id-type="orcid">0000-0001-8528-2091</contrib-id>
                                <contrib-id contrib-id-type="scopus">24771926600</contrib-id>
                                <collab>The MARS Group</collab>
                                <name>
                                    <surname>Einstein</surname>
                                    <given-names>Albert</given-names>
                                    <prefix>Prof</prefix>
                                    <suffix>Nieto</suffix>
                                </name>
                                <xref ref-type="aff" rid="aff1">1</xref>
                                <role content-type="https://credit.niso.org/contributor-roles/data-curation/">Data curation</role>
                                <role content-type="https://credit.niso.org/contributor-roles/conceptualization/">Conceptualization</role>
                                <role specific-use="reviewer">Reviewer</role>
                            </contrib>
                        </contrib-group>
                    </article-meta>
                </front>
            </article>
            """
        self.xmltree = etree.fromstring(xml)

    def test_data(self):
        self.maxDiff = None
        contrib = self.xmltree.xpath(".//contrib")[0]
        obtained = Contrib(contrib).data
        expected = {
            "contrib_ids": {"orcid": "0000-0001-8528-2091", "scopus": "24771926600"},
            "collab": "The MARS Group",
            "contrib_full_name": "Prof Albert Einstein Nieto",
            "contrib_name": {
                "given-names": "Albert",
                "surname": "Einstein",
                "prefix": "Prof",
                "suffix": "Nieto",
            },
            "contrib_xref": [{"ref_type": "aff", "rid": "aff1", "text": "1"}],
            "contrib_role": [
                {
                    "content-type": "https://credit.niso.org/contributor-roles/data-curation/",
                    "specific-use": None,
                    "text": "Data curation",
                },
                {
                    "content-type": "https://credit.niso.org/contributor-roles/conceptualization/",
                    "specific-use": None,
                    "text": "Conceptualization",
                },
                {
                    "content-type": None,
                    "specific-use": "reviewer",
                    "text": "Reviewer",
                },
            ],
        }
        self.assertDictEqual(obtained, expected)


class ContribWithoutContribIdTest(TestCase):
    def setUp(self):
        xml = """
            <article>
                <front>
                    <article-meta>
                        <contrib-group>
                            <contrib contrib-type="author">
                                <collab>The MARS Group</collab>
                                <name>
                                    <surname>Einstein</surname>
                                    <given-names>Albert</given-names>
                                    <prefix>Prof</prefix>
                                    <suffix>Nieto</suffix>
                                </name>
                                <xref ref-type="aff" rid="aff1">1</xref>
                                <role content-type="https://credit.niso.org/contributor-roles/data-curation/">Data curation</role>
                                <role content-type="https://credit.niso.org/contributor-roles/conceptualization/">Conceptualization</role>
                                <role specific-use="reviewer">Reviewer</role>
                            </contrib>
                        </contrib-group>
                    </article-meta>
                </front>
            </article>
            """
        self.xmltree = etree.fromstring(xml)

    def test_data(self):
        self.maxDiff = None
        contrib = self.xmltree.xpath(".//contrib")[0]
        obtained = Contrib(contrib).data
        expected = {
            "contrib_type": "author",
            "collab": "The MARS Group",
            "contrib_full_name": "Prof Albert Einstein Nieto",
            "contrib_name": {
                "given-names": "Albert",
                "surname": "Einstein",
                "prefix": "Prof",
                "suffix": "Nieto",
            },
            "contrib_xref": [{"ref_type": "aff", "rid": "aff1", "text": "1"}],
            "contrib_role": [
                {
                    "content-type": "https://credit.niso.org/contributor-roles/data-curation/",
                    "specific-use": None,
                    "text": "Data curation",
                },
                {
                    "content-type": "https://credit.niso.org/contributor-roles/conceptualization/",
                    "specific-use": None,
                    "text": "Conceptualization",
                },
                {
                    "content-type": None,
                    "specific-use": "reviewer",
                    "text": "Reviewer",
                },
            ],
        }
        self.assertDictEqual(obtained, expected)


class ContribWithoutCollabTest(TestCase):
    def setUp(self):
        xml = """
            <article>
                <front>
                    <article-meta>
                        <contrib-group>
                            <contrib contrib-type="author">
                                <contrib-id contrib-id-type="orcid">0000-0001-8528-2091</contrib-id>
                                <contrib-id contrib-id-type="scopus">24771926600</contrib-id>
                                <name>
                                    <surname>Einstein</surname>
                                    <given-names>Albert</given-names>
                                    <prefix>Prof</prefix>
                                    <suffix>Nieto</suffix>
                                </name>
                                <xref ref-type="aff" rid="aff1">1</xref>
                                <role content-type="https://credit.niso.org/contributor-roles/data-curation/">Data curation</role>
                                <role content-type="https://credit.niso.org/contributor-roles/conceptualization/">Conceptualization</role>
                                <role specific-use="reviewer">Reviewer</role>
                            </contrib>
                        </contrib-group>
                    </article-meta>
                </front>
            </article>
            """
        self.xmltree = etree.fromstring(xml)

    def test_data(self):
        self.maxDiff = None
        contrib = self.xmltree.xpath(".//contrib")[0]
        obtained = Contrib(contrib).data
        expected = {
            "contrib_type": "author",
            "contrib_ids": {"orcid": "0000-0001-8528-2091", "scopus": "24771926600"},
            "contrib_full_name": "Prof Albert Einstein Nieto",
            "contrib_name": {
                "given-names": "Albert",
                "surname": "Einstein",
                "prefix": "Prof",
                "suffix": "Nieto",
            },
            "contrib_xref": [{"ref_type": "aff", "rid": "aff1", "text": "1"}],
            "contrib_role": [
                {
                    "content-type": "https://credit.niso.org/contributor-roles/data-curation/",
                    "specific-use": None,
                    "text": "Data curation",
                },
                {
                    "content-type": "https://credit.niso.org/contributor-roles/conceptualization/",
                    "specific-use": None,
                    "text": "Conceptualization",
                },
                {
                    "content-type": None,
                    "specific-use": "reviewer",
                    "text": "Reviewer",
                },
            ],
        }
        self.assertDictEqual(obtained, expected)


class ContribWithoutNameTest(TestCase):
    def setUp(self):
        xml = """
            <article>
                <front>
                    <article-meta>
                        <contrib-group>
                            <contrib contrib-type="author">
                                <contrib-id contrib-id-type="orcid">0000-0001-8528-2091</contrib-id>
                                <contrib-id contrib-id-type="scopus">24771926600</contrib-id>
                                <collab>The MARS Group</collab>
                                <xref ref-type="aff" rid="aff1">1</xref>
                                <role content-type="https://credit.niso.org/contributor-roles/data-curation/">Data curation</role>
                                <role content-type="https://credit.niso.org/contributor-roles/conceptualization/">Conceptualization</role>
                                <role specific-use="reviewer">Reviewer</role>
                            </contrib>
                        </contrib-group>
                    </article-meta>
                </front>
            </article>
            """
        self.xmltree = etree.fromstring(xml)

    def test_data(self):
        self.maxDiff = None
        contrib = self.xmltree.xpath(".//contrib")[0]
        obtained = Contrib(contrib).data
        expected = {
            "contrib_type": "author",
            "contrib_ids": {"orcid": "0000-0001-8528-2091", "scopus": "24771926600"},
            "collab": "The MARS Group",
            "contrib_xref": [{"ref_type": "aff", "rid": "aff1", "text": "1"}],
            "contrib_role": [
                {
                    "content-type": "https://credit.niso.org/contributor-roles/data-curation/",
                    "specific-use": None,
                    "text": "Data curation",
                },
                {
                    "content-type": "https://credit.niso.org/contributor-roles/conceptualization/",
                    "specific-use": None,
                    "text": "Conceptualization",
                },
                {
                    "content-type": None,
                    "specific-use": "reviewer",
                    "text": "Reviewer",
                },
            ],
        }
        self.assertDictEqual(obtained, expected)


class ContribWithoutXrefTest(TestCase):
    def setUp(self):
        xml = """
            <article>
                <front>
                    <article-meta>
                        <contrib-group>
                            <contrib contrib-type="author">
                                <contrib-id contrib-id-type="orcid">0000-0001-8528-2091</contrib-id>
                                <contrib-id contrib-id-type="scopus">24771926600</contrib-id>
                                <collab>The MARS Group</collab>
                                <name>
                                    <surname>Einstein</surname>
                                    <given-names>Albert</given-names>
                                    <prefix>Prof</prefix>
                                    <suffix>Nieto</suffix>
                                </name>
                                <role content-type="https://credit.niso.org/contributor-roles/data-curation/">Data curation</role>
                                <role content-type="https://credit.niso.org/contributor-roles/conceptualization/">Conceptualization</role>
                                <role specific-use="reviewer">Reviewer</role>
                            </contrib>
                        </contrib-group>
                    </article-meta>
                </front>
            </article>
            """
        self.xmltree = etree.fromstring(xml)

    def test_data(self):
        self.maxDiff = None
        contrib = self.xmltree.xpath(".//contrib")[0]
        obtained = Contrib(contrib).data
        expected = {
            "contrib_type": "author",
            "contrib_ids": {"orcid": "0000-0001-8528-2091", "scopus": "24771926600"},
            "collab": "The MARS Group",
            "contrib_full_name": "Prof Albert Einstein Nieto",
            "contrib_name": {
                "given-names": "Albert",
                "surname": "Einstein",
                "prefix": "Prof",
                "suffix": "Nieto",
            },
            "contrib_role": [
                {
                    "content-type": "https://credit.niso.org/contributor-roles/data-curation/",
                    "specific-use": None,
                    "text": "Data curation",
                },
                {
                    "content-type": "https://credit.niso.org/contributor-roles/conceptualization/",
                    "specific-use": None,
                    "text": "Conceptualization",
                },
                {
                    "content-type": None,
                    "specific-use": "reviewer",
                    "text": "Reviewer",
                },
            ],
        }
        self.assertDictEqual(obtained, expected)


class ContribWithoutRoleTest(TestCase):
    def setUp(self):
        xml = """
            <article>
                <front>
                    <article-meta>
                        <contrib-group>
                            <contrib contrib-type="author">
                                <contrib-id contrib-id-type="orcid">0000-0001-8528-2091</contrib-id>
                                <contrib-id contrib-id-type="scopus">24771926600</contrib-id>
                                <collab>The MARS Group</collab>
                                <name>
                                    <surname>Einstein</surname>
                                    <given-names>Albert</given-names>
                                    <prefix>Prof</prefix>
                                    <suffix>Nieto</suffix>
                                </name>
                                <xref ref-type="aff" rid="aff1">1</xref>
                            </contrib>
                        </contrib-group>
                    </article-meta>
                </front>
            </article>
            """
        self.xmltree = etree.fromstring(xml)

    def test_data(self):
        self.maxDiff = None
        contrib = self.xmltree.xpath(".//contrib")[0]
        obtained = Contrib(contrib).data
        expected = {
            "contrib_type": "author",
            "contrib_ids": {"orcid": "0000-0001-8528-2091", "scopus": "24771926600"},
            "collab": "The MARS Group",
            "contrib_full_name": "Prof Albert Einstein Nieto",
            "contrib_name": {
                "given-names": "Albert",
                "surname": "Einstein",
                "prefix": "Prof",
                "suffix": "Nieto",
            },
            "contrib_xref": [{"ref_type": "aff", "rid": "aff1", "text": "1"}],
        }
        self.assertDictEqual(obtained, expected)


class ContribGroupTest(TestCase):
    def setUp(self):
        xml = """
            <article>
                <front>
                    <article-meta>
                        <contrib-group>
                            <contrib contrib-type="author">
                                <collab collab-type="committee">Technical Committee ISO/TC 108, Subcommittee SC 2</collab>
                                <xref ref-type="aff" rid="aff1"/>
                            </contrib>
                            <contrib contrib-type="author">
                                <collab>
                                    <named-content content-type="program">Joint United
                                    Nations Program on HIV/AIDS (UNAIDS)</named-content>,
                                    <institution>World Health Organization</institution>,
                                    Geneva, <country>Switzerland</country>
                                </collab>
                            </contrib>
                            <contrib contrib-type="author">
                                <collab>
                                    <named-content content-type="program">Nonoccupational HIV
                                    PEP Task Force, Brown University AIDS Program</named-content>
                                    and the <institution>Rhode Island Department of
                                    Health</institution>, Providence, Rhode Island
                                </collab>
                            </contrib>
                            <contrib contrib-type="author">
                                <name>
                                    <surname>VENEGAS-MARTÍNEZ</surname>
                                    <given-names>FRANCISCO</given-names>
                                    <prefix>Prof</prefix>
                                    <suffix>Nieto</suffix>
                                </name>
                                <xref ref-type="aff" rid="aff1"/>
                                <xref ref-type="aff" rid="aff2"/>
                            </contrib>
                        </contrib-group>
                    </article-meta>
                </front>
            </article>
            """
        self.xmltree = etree.fromstring(xml)

    def test_data(self):
        self.maxDiff = None
        contrib_group = self.xmltree.xpath(".//contrib-group")[0]
        obtained = [item.data for item in ContribGroup(contrib_group).contribs]
        expected = [
            {
                "collab": "Technical Committee ISO/TC 108, Subcommittee SC 2",
                "contrib_type": "author",
                "contrib_xref": [{"ref_type": "aff", "rid": "aff1", "text": None}],
            },
            {
                "collab": "Joint United Nations Program on HIV/AIDS (UNAIDS), World Health Organization, Geneva, Switzerland",
                "contrib_type": "author",
            },
            {
                "collab": "Nonoccupational HIV PEP Task Force, Brown University AIDS Program and the Rhode Island Department of Health, Providence, Rhode Island",
                "contrib_type": "author",
            },
            {
                "contrib_full_name": "Prof FRANCISCO VENEGAS-MARTÍNEZ Nieto",
                "contrib_name": {
                    "given-names": "FRANCISCO",
                    "prefix": "Prof",
                    "suffix": "Nieto",
                    "surname": "VENEGAS-MARTÍNEZ",
                },
                "contrib_type": "author",
                "contrib_xref": [
                    {"ref_type": "aff", "rid": "aff1", "text": None},
                    {"ref_type": "aff", "rid": "aff2", "text": None},
                ],
            },
        ]
        for i, item in enumerate(expected):
            with self.subTest(i=i):
                self.assertDictEqual(item, obtained[i])


class ArticleContribTest(TestCase):
    def setUp(self):
        xml = """
            <article xmlns:mml="http://www.w3.org/1998/Math/MathML" xmlns:xlink="http://www.w3.org/1999/xlink" article-type="research-article" dtd-version="1.1" specific-use="sps-1.9" xml:lang="en">
               <front>
                  <article-meta>
                     <contrib-group>
                        <contrib contrib-type="author">
                           <contrib-id contrib-id-type="orcid">0000-0003-2243-0821</contrib-id>
                           <name>
                              <surname>Castro</surname>
                              <given-names>Silvana de</given-names>
                           </name>
                           <xref ref-type="aff" rid="aff1">a</xref>
                           <xref ref-type="corresp" rid="c1">*</xref>
                        </contrib>
                        <aff id="aff1">
                           <label>a</label>
                           <institution content-type="orgname">Universidade Federal do Rio de Janeiro (UFRJ)</institution>
                           <addr-line>
                              <named-content content-type="city">Rio de Janeiro</named-content>
                              <named-content content-type="state">RJ</named-content>
                           </addr-line>
                           <country country="BR">Brazil</country>
                           <institution content-type="original">Universidade Federal do Rio de Janeiro (UFRJ)</institution>
                        </aff>
                     </contrib-group>
                  </article-meta>
               </front>
               <sub-article article-type="translation" id="SA1" xml:lang="pt">
                  <front-stub>
                     <article-id pub-id-type="doi">10.1016/j.bjan.2019.01.002</article-id>
                     <contrib-group>
                        <contrib contrib-type="author">
                           <contrib-id contrib-id-type="orcid">0000-0003-2243-0821</contrib-id>
                           <name>
                              <surname>Castro</surname>
                              <given-names>Silvana de</given-names>
                           </name>
                           <xref ref-type="aff" rid="aff4">a</xref>
                           <xref ref-type="corresp" rid="c2">*</xref>
                        </contrib>
                     </contrib-group>
                     <aff id="aff4">
                        <label>a</label>
                        <institution content-type="original">Universidade Federal do Rio de Janeiro (UFRJ)</institution>
                     </aff>
                  </front-stub>
               </sub-article>
            </article>
            """
        self.xmltree = etree.fromstring(xml)

    def test_data(self):
        self.maxDiff = None
        obtained = list(XMLContribs(self.xmltree).all_contribs)
        expected = [
            {
                "original_article_type": "research-article",
                "parent": "article",
                "parent_article_type": "research-article",
                "parent_id": None,
                "parent_lang": "en",
                "contrib_ids": {"orcid": "0000-0003-2243-0821"},
                "contrib-group-type": None,
                "contrib_full_name": "Silvana de Castro",
                "contrib_name": {"given-names": "Silvana de", "surname": "Castro"},
                "contrib_type": "author",
                "contrib_xref": [
                    {"ref_type": "aff", "rid": "aff1", "text": "a"},
                    {"ref_type": "corresp", "rid": "c1", "text": "*"},
                ],
                "affs": [
                    {
                        "city": "Rio de Janeiro",
                        "country_code": "BR",
                        "country_name": "Brazil",
                        "email": None,
                        "id": "aff1",
                        "label": "a",
                        "orgdiv1": None,
                        "orgdiv2": None,
                        "orgname": "Universidade Federal do Rio de Janeiro (UFRJ)",
                        "original": "Universidade Federal do Rio de Janeiro (UFRJ)",
                        "state": "RJ",
                        "parent": "article",
                        "parent_article_type": "research-article",
                        "original_article_type": "research-article",
                        "parent_id": None,
                        "parent_lang": "en",
                    }
                ],
            },
            {
                "original_article_type": "research-article",
                "parent": "sub-article",
                "parent_article_type": "translation",
                "parent_id": "SA1",
                "parent_lang": "pt",
                "contrib_ids": {"orcid": "0000-0003-2243-0821"},
                "contrib-group-type": None,
                "contrib_full_name": "Silvana de Castro",
                "contrib_name": {"given-names": "Silvana de", "surname": "Castro"},
                "contrib_type": "author",
                "contrib_xref": [
                    {"ref_type": "aff", "rid": "aff4", "text": "a"},
                    {"ref_type": "corresp", "rid": "c2", "text": "*"},
                ],
                "affs": [
                    {
                        "city": None,
                        "country_name": None,
                        "country_code": None,
                        "email": None,
                        "id": "aff4",
                        "label": "a",
                        "orgdiv1": None,
                        "orgdiv2": None,
                        "orgname": None,
                        "original": "Universidade Federal do Rio de Janeiro (UFRJ)",
                        "state": None,
                        "parent": "sub-article",
                        "parent_article_type": "translation",
                        "original_article_type": "research-article",
                        "parent_id": "SA1",
                        "parent_lang": "pt",
                    }
                ],
            },
        ]
        for i, item in enumerate(expected):
            with self.subTest(i=i):
                self.assertDictEqual(item, obtained[i])

    def test_fix_bug_without_prefix(self):
        self.maxDiff = None
        xml_tree = etree.fromstring(
            """
        <article xmlns:mml="http://www.w3.org/1998/Math/MathML" xmlns:xlink="http://www.w3.org/1999/xlink" 
        article-type="editorial" dtd-version="1.1" specific-use="sps-1.9" xml:lang="en"> 
            <front>
                <contrib-group> 
                    <contrib contrib-type="author"> 
                        <name> 
                            <surname>SIM&#213;ES</surname> 
                            <given-names>JEFFERSON C.</given-names>
                            <suffix>Nieto</suffix>
                        </name> 
                    </contrib>
                </contrib-group>
            </front>
        </article>
        """
        )
        obtained = list(XMLContribs(xml_tree).contribs)
        expected = ["JEFFERSON C. SIMÕES Nieto"]
        self.assertEqual(len(obtained), 1)
        for i, item in enumerate(expected):
            with self.subTest(i=i):
                self.assertEqual(item, obtained[i].get("contrib_full_name"))

    def test_fix_bug_without_suffix(self):
        self.maxDiff = None
        xml_tree = etree.fromstring(
            """
        <article xmlns:mml="http://www.w3.org/1998/Math/MathML" xmlns:xlink="http://www.w3.org/1999/xlink" 
        article-type="editorial" dtd-version="1.1" specific-use="sps-1.9" xml:lang="en"> 
            <front>
                <contrib-group> 
                    <contrib contrib-type="author"> 
                        <name> 
                            <surname>SIM&#213;ES</surname> 
                            <given-names>JEFFERSON C.</given-names>
                            <prefix>Prof</prefix>
                        </name> 
                    </contrib>
                </contrib-group>
            </front>
        </article>
        """
        )
        obtained = list(XMLContribs(xml_tree).contribs)
        expected = ["Prof JEFFERSON C. SIMÕES"]
        self.assertEqual(len(obtained), 1)
        for i, item in enumerate(expected):
            with self.subTest(i=i):
                self.assertEqual(item, obtained[i].get("contrib_full_name"))

    def test_fix_bug_without_given_name(self):
        self.maxDiff = None
        xml_tree = etree.fromstring(
            """
        <article xmlns:mml="http://www.w3.org/1998/Math/MathML" xmlns:xlink="http://www.w3.org/1999/xlink" 
        article-type="editorial" dtd-version="1.1" specific-use="sps-1.9" xml:lang="en"> 
            <front>
                <contrib-group> 
                    <contrib contrib-type="author"> 
                        <name> 
                            <surname>SIM&#213;ES</surname> 
                            <prefix>Prof</prefix>
                            <suffix>Nieto</suffix>
                        </name> 
                    </contrib>
                </contrib-group>
            </front>
        </article>
        """
        )
        obtained = list(XMLContribs(xml_tree).contribs)
        expected = ["Prof SIMÕES Nieto"]
        self.assertEqual(len(obtained), 1)
        for i, item in enumerate(expected):
            with self.subTest(i=i):
                self.assertEqual(item, obtained[i].get("contrib_full_name"))
=======
        self.assertEqual(list(self.contrib.contrib_role), expected)

    def test_data_output(self):
        data = self.contrib.data
        self.assertIn("contrib_type", data)
        self.assertIn("contrib_ids", data)
        self.assertIn("collab", data)
        self.assertIn("contrib_full_name", data)
        self.assertIn("contrib_xref", data)
        self.assertIn("contrib_role", data)
        self.assertEqual(data["contrib_full_name"], "Prof Albert Einstein Nieto")

class TextContribsTest(TestCase):
    def setUp(self):
        self.xml = etree.fromstring(self._xml_string())
        self.text_contribs = TextContribs(self.xml.find("."))
>>>>>>> 5211046f

    def _xml_string(self):
        return """
        <article article-type="research-article" xml:lang="en" id="article1">
            <front>
<<<<<<< HEAD
                <contrib-group> 
                    <contrib contrib-type="author"> 
                        <name> 
                            <given-names>JEFFERSON C.</given-names>
                            <prefix>Prof</prefix>
                            <suffix>Nieto</suffix> 
                        </name> 
                    </contrib>
                </contrib-group>
            </front>
        </article>
        """
        )
        obtained = list(XMLContribs(xml_tree).contribs)
        expected = ["Prof JEFFERSON C. Nieto"]
        self.assertEqual(len(obtained), 1)
        for i, item in enumerate(expected):
            with self.subTest(i=i):
                self.assertEqual(item, obtained[i].get("contrib_full_name"))


class TestContribAnonymous(TestCase):

    def test_anonymous_when_present(self):
        xml = """
        <contrib>
            <anonymous/>
        </contrib>
        """
        node = etree.fromstring(xml)
        contrib = Contrib(node)
        self.assertEqual(contrib.anonymous, "anonymous")

    def test_anonymous_when_absent(self):
        xml = """
        <contrib>
            <name>
                <surname>Smith</surname>
            </name>
        </contrib>
        """
        node = etree.fromstring(xml)
        contrib = Contrib(node)
        self.assertIsNone(contrib.anonymous)

    def test_anonymous_with_empty_node(self):
        xml = """
        <contrib>
        </contrib>
        """
        node = etree.fromstring(xml)
        contrib = Contrib(node)
        self.assertIsNone(contrib.anonymous)

    def test_anonymous_present_in_data(self):
        xml = """
        <contrib>
            <anonymous/>
        </contrib>
        """
        node = etree.fromstring(xml)
        contrib = Contrib(node)
        data = contrib.data
        self.assertIn("anonymous", data)
        self.assertEqual(data["anonymous"], "anonymous")

    def test_anonymous_absent_in_data(self):
        xml = """
        <contrib>
            <name>
                <surname>Smith</surname>
            </name>
        </contrib>
        """
        node = etree.fromstring(xml)
        contrib = Contrib(node)
        data = contrib.data
        self.assertNotIn("anonymous", data)


def create_test_xml(contrib_type=None):
    xml = """
    <article article-type="research-article" xml:lang="en" id="article1">
        <front>
            <contrib-group>
                <contrib contrib-type="author">
                    <name>
                        <surname>Smith</surname>
                        <given-names>John</given-names>
                    </name>
                    <xref ref-type="aff" rid="aff1"/>
                    <contrib-id contrib-id-type="orcid">0000-0001-2345-6789</contrib-id>
                </contrib>
            </contrib-group>
            <aff id="aff1">
                <institution content-type="orgname">Test University</institution>
                <addr-line>
                    <city>Test City</city>
                    <state>Test State</state>
                </addr-line>
                <country country="US">United States</country>
            </aff>
        </front>
        <sub-article article-type="translation" xml:lang="es" id="S1">
            <front-stub>
=======
>>>>>>> 5211046f
                <contrib-group>
                    <contrib contrib-type="author">
                        <name>
                            <surname>Smith</surname>
                            <given-names>John</given-names>
                        </name>
                        <xref ref-type="aff" rid="aff1"/>
                        <contrib-id contrib-id-type="orcid">0000-0001-2345-6789</contrib-id>
                    </contrib>
                </contrib-group>
<<<<<<< HEAD
            </front-stub>
        </sub-article>
    </article>
    """
    if contrib_type:
        xml = xml.replace("translator", contrib_type)
    return etree.fromstring(xml)


class TestTextContribs(TestCase):
    def setUp(self):
        self.xml = create_test_xml()
        self.text_contribs = TextContribs(self.xml.find("."))
=======
                <aff id="aff1">
                    <institution content-type="orgname">Test University</institution>
                    <addr-line>
                        <city>Test City</city>
                        <state>Test State</state>
                    </addr-line>
                    <country country="US">United States</country>
                </aff>
            </front>
            <sub-article article-type="translation" xml:lang="es" id="S1">
                <front-stub>
                    <contrib-group>
                        <contrib contrib-type="translator">
                            <name>
                                <surname>García</surname>
                                <given-names>Ana</given-names>
                            </name>
                            <contrib-id contrib-id-type="orcid">9999-0001-2345-6789</contrib-id>
                        </contrib>
                    </contrib-group>
                </front-stub>
            </sub-article>
        </article>
        """
>>>>>>> 5211046f

    def test_contrib_groups(self):
        groups = list(self.text_contribs.contrib_groups)
        self.assertEqual(len(groups), 1)
        self.assertIsInstance(groups[0], ContribGroup)

    def test_main_contribs(self):
        contribs = list(self.text_contribs.main_contribs)
        self.assertEqual(len(contribs), 1)
        self.assertEqual(contribs[0]["contrib_full_name"], "John Smith")

    def test_items_include_sub_article(self):
        items = list(self.text_contribs.items)
        names = [item.get("contrib_full_name") for item in items]
        self.assertIn("John Smith", names)
        self.assertIn("Ana García", names)
        self.assertEqual(len(items), 2)
<<<<<<< HEAD
        self.assertIn("contrib-group-type", items[0])
        self.assertEqual(items[0]["parent"], "article")
        self.assertEqual(items[0]["parent_lang"], "en")

    def test_translations(self):
        # Converte os nós retornados em instâncias de TextContribs
        translations_nodes = list(self.text_contribs.translations)
        translations = [TextContribs(node) for node in translations_nodes]
        self.assertEqual(len(translations), 1)
        self.assertIsInstance(translations[0], TextContribs)

    def test_not_translations(self):
        not_translations = list(self.text_contribs.not_translations)
        self.assertEqual(len(not_translations), 0)
=======
>>>>>>> 5211046f

class XMLContribsTest(TestCase):
    def setUp(self):
        self.xml = etree.fromstring(self._xml_string())
        self.xml_contribs = XMLContribs(self.xml)

    def _xml_string(self):
        return """
        <article article-type="research-article" xml:lang="en" id="article1">
            <front>
                <contrib-group>
                    <contrib contrib-type="author">
                        <name>
                            <surname>Smith</surname>
                            <given-names>John</given-names>
                        </name>
                        <xref ref-type="aff" rid="aff1"/>
                        <contrib-id contrib-id-type="orcid">0000-0001-2345-6789</contrib-id>
                    </contrib>
                </contrib-group>
                <aff id="aff1">
                    <institution content-type="orgname">Test University</institution>
                    <addr-line>
                        <city>Test City</city>
                        <state>Test State</state>
                    </addr-line>
                    <country country="US">United States</country>
                </aff>
            </front>
            <sub-article article-type="translation" xml:lang="es" id="S1">
                <front-stub>
                    <contrib-group>
                        <contrib contrib-type="translator">
                            <name>
                                <surname>García</surname>
                                <given-names>Ana</given-names>
                            </name>
                            <contrib-id contrib-id-type="orcid">9999-0001-2345-6789</contrib-id>
                        </contrib>
                    </contrib-group>
                </front-stub>
            </sub-article>
        </article>
        """

    def test_contribs_with_affs(self):
        contribs = list(self.xml_contribs.contribs)
        self.assertEqual(len(contribs), 1)
        self.assertIn("affs", contribs[0])
        self.assertEqual(contribs[0]["contrib_full_name"], "John Smith")

<<<<<<< HEAD
    def test_translation_contribs(self):
        # Filtra contribuições oriundas de sub-artigos (traduções)
        translation_contribs = [
            c for c in self.xml_contribs.all_contribs if c.get("parent") == "sub-article"
        ]
        self.assertEqual(len(translation_contribs), 1)
        self.assertEqual(translation_contribs[0]["contrib_full_name"], "Ana García")
        self.assertEqual(translation_contribs[0]["contrib_type"], "translator")

    def test_not_translation_contribs(self):
        xml = create_test_xml("author")
        xml_contribs = XMLContribs(xml)
        # Contribuições de sub-artigos devem ser inexistentes quando não são traduções
        not_translation_contribs = [
            c for c in xml_contribs.all_contribs if c.get("parent") == "sub-article" and c.get("contrib_type") == "translator"
        ]
        self.assertEqual(len(not_translation_contribs), 0)

    def test_all_contribs(self):
        all_contribs = list(self.xml_contribs.all_contribs)
        self.assertEqual(len(all_contribs), 2)  # Uma contribuição principal + uma tradução
=======
    def test_all_contribs(self):
        all_contribs = list(self.xml_contribs.all_contribs)
        self.assertEqual(len(all_contribs), 2)
        names = [c.get("contrib_full_name") for c in all_contribs]
        self.assertIn("John Smith", names)
        self.assertIn("Ana García", names)
>>>>>>> 5211046f

    def test_contrib_full_name_by_orcid(self):
        mapping = self.xml_contribs.contrib_full_name_by_orcid
        self.assertIn("0000-0001-2345-6789", mapping)
        self.assertIn("9999-0001-2345-6789", mapping)
        self.assertIn("John Smith", mapping["0000-0001-2345-6789"])
        self.assertIn("Ana García", mapping["9999-0001-2345-6789"])<|MERGE_RESOLUTION|>--- conflicted
+++ resolved
@@ -1,9 +1,7 @@
-<<<<<<< HEAD
 from unittest import TestCase, skip
-=======
-from unittest import TestCase
->>>>>>> 5211046f
+
 from lxml import etree
+
 from packtools.sps.models.article_contribs import (
     Contrib,
     ContribGroup,
@@ -15,45 +13,14 @@
     def setUp(self):
         self.contrib = Contrib(self._make_node())
 
-<<<<<<< HEAD
     def test_contrib_type(self):
         contrib = self.xmltree.xpath(".//contrib")[0]
         obtained = Contrib(contrib).contrib_type
         self.assertEqual(obtained, "author")
-=======
-    def _make_node(self):
-        xml = """
-        <contrib contrib-type="author">
-            <contrib-id contrib-id-type="orcid">0000-0001-8528-2091</contrib-id>
-            <contrib-id contrib-id-type="scopus">24771926600</contrib-id>
-            <collab>The MARS Group</collab>
-            <name>
-                <surname>Einstein</surname>
-                <given-names>Albert</given-names>
-                <prefix>Prof</prefix>
-                <suffix>Nieto</suffix>
-            </name>
-            <xref ref-type="aff" rid="aff1">1</xref>
-            <role content-type="https://credit.niso.org/contributor-roles/data-curation/">Data curation</role>
-            <role content-type="https://credit.niso.org/contributor-roles/conceptualization/">Conceptualization</role>
-            <role specific-use="reviewer">Reviewer</role>
-        </contrib>
-        """
-        return etree.fromstring(xml)
-
-    def test_basic_fields(self):
-        self.assertEqual(self.contrib.contrib_type, "author")
-        self.assertEqual(self.contrib.collab, "The MARS Group")
-        self.assertEqual(self.contrib.contrib_full_name, "Prof Albert Einstein Nieto")
->>>>>>> 5211046f
 
     def test_contrib_ids(self):
         expected = {"orcid": "0000-0001-8528-2091", "scopus": "24771926600"}
-<<<<<<< HEAD
         self.assertDictEqual(obtained, expected)
-=======
-        self.assertDictEqual(self.contrib.contrib_ids, expected)
->>>>>>> 5211046f
 
     def test_contrib_name(self):
         expected = {
@@ -62,26 +29,18 @@
             "prefix": "Prof",
             "suffix": "Nieto",
         }
-<<<<<<< HEAD
         self.assertDictEqual(obtained, expected)
 
     def test_collab(self):
         contrib = self.xmltree.xpath(".//contrib")[0]
         obtained = Contrib(contrib).collab
         self.assertEqual(obtained, "The MARS Group")
-=======
-        self.assertDictEqual(self.contrib.contrib_name, expected)
->>>>>>> 5211046f
 
     def test_contrib_xref(self):
         expected = [{"rid": "aff1", "ref_type": "aff", "text": "1"}]
-<<<<<<< HEAD
         for i, item in enumerate(expected):
             with self.subTest(i=i):
                 self.assertDictEqual(item, obtained[i])
-=======
-        self.assertEqual(list(self.contrib.contrib_xref), expected)
->>>>>>> 5211046f
 
     def test_contrib_role(self):
         expected = [
@@ -101,7 +60,7 @@
                 "specific-use": "reviewer",
             },
         ]
-<<<<<<< HEAD
+
         for i, item in enumerate(expected):
             with self.subTest(i=i):
                 self.assertDictEqual(item, obtained[i])
@@ -794,30 +753,11 @@
         for i, item in enumerate(expected):
             with self.subTest(i=i):
                 self.assertEqual(item, obtained[i].get("contrib_full_name"))
-=======
-        self.assertEqual(list(self.contrib.contrib_role), expected)
-
-    def test_data_output(self):
-        data = self.contrib.data
-        self.assertIn("contrib_type", data)
-        self.assertIn("contrib_ids", data)
-        self.assertIn("collab", data)
-        self.assertIn("contrib_full_name", data)
-        self.assertIn("contrib_xref", data)
-        self.assertIn("contrib_role", data)
-        self.assertEqual(data["contrib_full_name"], "Prof Albert Einstein Nieto")
-
-class TextContribsTest(TestCase):
-    def setUp(self):
-        self.xml = etree.fromstring(self._xml_string())
-        self.text_contribs = TextContribs(self.xml.find("."))
->>>>>>> 5211046f
 
     def _xml_string(self):
         return """
         <article article-type="research-article" xml:lang="en" id="article1">
             <front>
-<<<<<<< HEAD
                 <contrib-group> 
                     <contrib contrib-type="author"> 
                         <name> 
@@ -923,8 +863,6 @@
         </front>
         <sub-article article-type="translation" xml:lang="es" id="S1">
             <front-stub>
-=======
->>>>>>> 5211046f
                 <contrib-group>
                     <contrib contrib-type="author">
                         <name>
@@ -935,7 +873,6 @@
                         <contrib-id contrib-id-type="orcid">0000-0001-2345-6789</contrib-id>
                     </contrib>
                 </contrib-group>
-<<<<<<< HEAD
             </front-stub>
         </sub-article>
     </article>
@@ -949,32 +886,6 @@
     def setUp(self):
         self.xml = create_test_xml()
         self.text_contribs = TextContribs(self.xml.find("."))
-=======
-                <aff id="aff1">
-                    <institution content-type="orgname">Test University</institution>
-                    <addr-line>
-                        <city>Test City</city>
-                        <state>Test State</state>
-                    </addr-line>
-                    <country country="US">United States</country>
-                </aff>
-            </front>
-            <sub-article article-type="translation" xml:lang="es" id="S1">
-                <front-stub>
-                    <contrib-group>
-                        <contrib contrib-type="translator">
-                            <name>
-                                <surname>García</surname>
-                                <given-names>Ana</given-names>
-                            </name>
-                            <contrib-id contrib-id-type="orcid">9999-0001-2345-6789</contrib-id>
-                        </contrib>
-                    </contrib-group>
-                </front-stub>
-            </sub-article>
-        </article>
-        """
->>>>>>> 5211046f
 
     def test_contrib_groups(self):
         groups = list(self.text_contribs.contrib_groups)
@@ -992,7 +903,6 @@
         self.assertIn("John Smith", names)
         self.assertIn("Ana García", names)
         self.assertEqual(len(items), 2)
-<<<<<<< HEAD
         self.assertIn("contrib-group-type", items[0])
         self.assertEqual(items[0]["parent"], "article")
         self.assertEqual(items[0]["parent_lang"], "en")
@@ -1007,8 +917,6 @@
     def test_not_translations(self):
         not_translations = list(self.text_contribs.not_translations)
         self.assertEqual(len(not_translations), 0)
-=======
->>>>>>> 5211046f
 
 class XMLContribsTest(TestCase):
     def setUp(self):
@@ -1060,7 +968,6 @@
         self.assertIn("affs", contribs[0])
         self.assertEqual(contribs[0]["contrib_full_name"], "John Smith")
 
-<<<<<<< HEAD
     def test_translation_contribs(self):
         # Filtra contribuições oriundas de sub-artigos (traduções)
         translation_contribs = [
@@ -1082,14 +989,6 @@
     def test_all_contribs(self):
         all_contribs = list(self.xml_contribs.all_contribs)
         self.assertEqual(len(all_contribs), 2)  # Uma contribuição principal + uma tradução
-=======
-    def test_all_contribs(self):
-        all_contribs = list(self.xml_contribs.all_contribs)
-        self.assertEqual(len(all_contribs), 2)
-        names = [c.get("contrib_full_name") for c in all_contribs]
-        self.assertIn("John Smith", names)
-        self.assertIn("Ana García", names)
->>>>>>> 5211046f
 
     def test_contrib_full_name_by_orcid(self):
         mapping = self.xml_contribs.contrib_full_name_by_orcid
