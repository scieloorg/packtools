from unittest import TestCase

from lxml import etree

from packtools.sps.validation.article_xref import ArticleXrefValidation


class ArticleXrefValidationTest(TestCase):

    def test_validate_rids_matches(self):
        self.xmltree = etree.fromstring(
            """
            <article>
                <article-meta>
                    <p><xref ref-type="aff" rid="aff1">1</xref></p>     
                    <aff id="aff1">
                        <p>affiliation</p>
                    </aff>

                    <p><xref ref-type="fig" rid="fig1">1</xref></p>     
                    <fig id="fig1">
                        <p>figure</p>
                    </fig>

                    <p><xref ref-type="table" rid="table1">1</xref></p>     
                    <table id="table1">
                        <p>table</p>
                    </table>
                </article-meta>
            </article>
            """
        )
        self.article_xref = ArticleXrefValidation(self.xmltree)

        expected = [
            {
                'title': 'xref element rid attribute validation',
                'xpath': './/xref[@rid]',
                'validation_type': 'match',
                'response': 'OK',
                'expected_value': 'aff1',
                'got_value': 'aff1',
                'message': 'Got aff1, expected aff1',
<<<<<<< HEAD
                'advice': None
=======
                'advice': 'For each xref[@rid="aff1"] must have at least one corresponding element which @id="aff1"'
>>>>>>> a347313d
            },
            {
                'title': 'xref element rid attribute validation',
                'xpath': './/xref[@rid]',
                'validation_type': 'match',
                'response': 'OK',
                'expected_value': 'fig1',
                'got_value': 'fig1',
                'message': 'Got fig1, expected fig1',
<<<<<<< HEAD
                'advice': None
=======
                'advice': 'For each xref[@rid="fig1"] must have at least one corresponding element which @id="fig1"'
>>>>>>> a347313d
            },
            {
                'title': 'xref element rid attribute validation',
                'xpath': './/xref[@rid]',
                'validation_type': 'match',
                'response': 'OK',
                'expected_value': 'table1',
                'got_value': 'table1',
                'message': 'Got table1, expected table1',
<<<<<<< HEAD
                'advice': None
=======
                'advice': 'For each xref[@rid="table1"] must have at least one corresponding element which @id="table1"'
>>>>>>> a347313d
            }
        ]
        for i, item in enumerate(self.article_xref.validate_rid()):
            with self.subTest(i):
                self.assertDictEqual(expected[i], item)

    def test_validate_rids_no_matches(self):
        self.xmltree = etree.fromstring(
            """
            <article>
                <article-meta>
                    <p><xref ref-type="aff" rid="aff1">1</xref></p>     
                    <aff id="aff1">
                        <p>affiliation</p>
                    </aff>

                    <p><xref ref-type="fig" rid="fig1">1</xref></p>     
                    <fig id="fig1">
                        <p>figure</p>
                    </fig>

                    <p><xref ref-type="table" rid="table1">1</xref></p>     
                </article-meta>
            </article>
            """
        )
        self.article_xref = ArticleXrefValidation(self.xmltree)

        expected = [
            {
                'title': 'xref element rid attribute validation',
                'xpath': './/xref[@rid]',
                'validation_type': 'match',
                'response': 'OK',
                'expected_value': 'aff1',
                'got_value': 'aff1',
                'message': 'Got aff1, expected aff1',
<<<<<<< HEAD
                'advice': None
=======
                'advice': 'For each xref[@rid="aff1"] must have at least one corresponding element which @id="aff1"'
>>>>>>> a347313d
            },
            {
                'title': 'xref element rid attribute validation',
                'xpath': './/xref[@rid]',
                'validation_type': 'match',
                'response': 'OK',
                'expected_value': 'fig1',
                'got_value': 'fig1',
                'message': 'Got fig1, expected fig1',
<<<<<<< HEAD
                'advice': None
=======
                'advice': 'For each xref[@rid="fig1"] must have at least one corresponding element which @id="fig1"'
>>>>>>> a347313d
            },
            {
                'title': 'xref element rid attribute validation',
                'xpath': './/xref[@rid]',
                'validation_type': 'match',
                'response': 'ERROR',
                'expected_value': 'table1',
                'got_value': None,
                'message': 'Got None, expected table1',
                'advice': 'For each xref[@rid="table1"] must have at least one corresponding element which @id="table1"'
            }
        ]
        for i, item in enumerate(self.article_xref.validate_rid()):
            with self.subTest(i):
                self.assertDictEqual(expected[i], item)

    def test_validate_ids_matches(self):
        self.xmltree = etree.fromstring(
            """
            <article>
                <article-meta>
                    <p><xref ref-type="aff" rid="aff1">1</xref></p>     
                    <aff id="aff1">
                        <p>affiliation</p>
                    </aff>

                    <p><xref ref-type="fig" rid="fig1">1</xref></p>     
                    <fig id="fig1">
                        <p>figure</p>
                    </fig>

                    <p><xref ref-type="table" rid="table1">1</xref></p>     
                    <table id="table1">
                        <p>table</p>
                    </table>
                </article-meta>
            </article>
            """
        )
        self.article_xref = ArticleXrefValidation(self.xmltree)

        expected = [
            {
                'title': 'element id attribute validation',
                'xpath': './/*[@id]',
                'validation_type': 'match',
                'response': 'OK',
                'expected_value': 'aff1',
                'got_value': 'aff1',
                'message': 'Got aff1, expected aff1',
<<<<<<< HEAD
                'advice': None
=======
                'advice': 'For each @id="aff1" must have at least one corresponding element which xref[@rid="aff1"]'
>>>>>>> a347313d
            },
            {
                'title': 'element id attribute validation',
                'xpath': './/*[@id]',
                'validation_type': 'match',
                'response': 'OK',
                'expected_value': 'fig1',
                'got_value': 'fig1',
                'message': 'Got fig1, expected fig1',
<<<<<<< HEAD
                'advice': None
=======
                'advice': 'For each @id="fig1" must have at least one corresponding element which xref[@rid="fig1"]'
>>>>>>> a347313d
            },
            {
                'title': 'element id attribute validation',
                'xpath': './/*[@id]',
                'validation_type': 'match',
                'response': 'OK',
                'expected_value': 'table1',
                'got_value': 'table1',
                'message': 'Got table1, expected table1',
<<<<<<< HEAD
                'advice': None
=======
                'advice': 'For each @id="table1" must have at least one corresponding element which xref[@rid="table1"]'
>>>>>>> a347313d
            }
        ]

        for i, item in enumerate(self.article_xref.validate_id()):
            with self.subTest(i):
                self.assertDictEqual(expected[i], item)

    def test_validate_ids_no_matches(self):
        self.xmltree = etree.fromstring(
            """
            <article>
                <article-meta>
                    <p><xref ref-type="aff" rid="aff1">1</xref></p>     
                    <aff id="aff1">
                        <p>affiliation</p>
                    </aff>

                    <p><xref ref-type="fig" rid="fig1">1</xref></p>     
                    <fig id="fig1">
                        <p>figure</p>
                    </fig>
    
                    <table id="table1">
                        <p>table</p>
                    </table>
                </article-meta>
            </article>
            """
        )
        self.article_xref = ArticleXrefValidation(self.xmltree)

        expected = [
            {
                'title': 'element id attribute validation',
                'xpath': './/*[@id]',
                'validation_type': 'match',
                'response': 'OK',
                'expected_value': 'aff1',
                'got_value': 'aff1',
                'message': 'Got aff1, expected aff1',
<<<<<<< HEAD
                'advice': None
=======
                'advice': 'For each @id="aff1" must have at least one corresponding element which xref[@rid="aff1"]'
>>>>>>> a347313d
            },
            {
                'title': 'element id attribute validation',
                'xpath': './/*[@id]',
                'validation_type': 'match',
                'response': 'OK',
                'expected_value': 'fig1',
                'got_value': 'fig1',
                'message': 'Got fig1, expected fig1',
<<<<<<< HEAD
                'advice': None
=======
                'advice': 'For each @id="fig1" must have at least one corresponding element which xref[@rid="fig1"]'
>>>>>>> a347313d
            },
            {
                'title': 'element id attribute validation',
                'xpath': './/*[@id]',
                'validation_type': 'match',
                'response': 'ERROR',
                'expected_value': 'table1',
                'got_value': None,
                'message': 'Got None, expected table1',
                'advice': 'For each @id="table1" must have at least one corresponding element which xref[@rid="table1"]'
            }
        ]

        for i, item in enumerate(self.article_xref.validate_id()):
            with self.subTest(i):
                self.assertDictEqual(expected[i], item)<|MERGE_RESOLUTION|>--- conflicted
+++ resolved
@@ -41,25 +41,17 @@
                 'expected_value': 'aff1',
                 'got_value': 'aff1',
                 'message': 'Got aff1, expected aff1',
-<<<<<<< HEAD
-                'advice': None
-=======
-                'advice': 'For each xref[@rid="aff1"] must have at least one corresponding element which @id="aff1"'
->>>>>>> a347313d
-            },
-            {
-                'title': 'xref element rid attribute validation',
-                'xpath': './/xref[@rid]',
-                'validation_type': 'match',
-                'response': 'OK',
-                'expected_value': 'fig1',
-                'got_value': 'fig1',
-                'message': 'Got fig1, expected fig1',
-<<<<<<< HEAD
-                'advice': None
-=======
-                'advice': 'For each xref[@rid="fig1"] must have at least one corresponding element which @id="fig1"'
->>>>>>> a347313d
+                'advice': None
+            },
+            {
+                'title': 'xref element rid attribute validation',
+                'xpath': './/xref[@rid]',
+                'validation_type': 'match',
+                'response': 'OK',
+                'expected_value': 'fig1',
+                'got_value': 'fig1',
+                'message': 'Got fig1, expected fig1',
+                'advice': None
             },
             {
                 'title': 'xref element rid attribute validation',
@@ -69,11 +61,7 @@
                 'expected_value': 'table1',
                 'got_value': 'table1',
                 'message': 'Got table1, expected table1',
-<<<<<<< HEAD
-                'advice': None
-=======
-                'advice': 'For each xref[@rid="table1"] must have at least one corresponding element which @id="table1"'
->>>>>>> a347313d
+                'advice': None
             }
         ]
         for i, item in enumerate(self.article_xref.validate_rid()):
@@ -111,25 +99,17 @@
                 'expected_value': 'aff1',
                 'got_value': 'aff1',
                 'message': 'Got aff1, expected aff1',
-<<<<<<< HEAD
-                'advice': None
-=======
-                'advice': 'For each xref[@rid="aff1"] must have at least one corresponding element which @id="aff1"'
->>>>>>> a347313d
-            },
-            {
-                'title': 'xref element rid attribute validation',
-                'xpath': './/xref[@rid]',
-                'validation_type': 'match',
-                'response': 'OK',
-                'expected_value': 'fig1',
-                'got_value': 'fig1',
-                'message': 'Got fig1, expected fig1',
-<<<<<<< HEAD
-                'advice': None
-=======
-                'advice': 'For each xref[@rid="fig1"] must have at least one corresponding element which @id="fig1"'
->>>>>>> a347313d
+                'advice': None
+            },
+            {
+                'title': 'xref element rid attribute validation',
+                'xpath': './/xref[@rid]',
+                'validation_type': 'match',
+                'response': 'OK',
+                'expected_value': 'fig1',
+                'got_value': 'fig1',
+                'message': 'Got fig1, expected fig1',
+                'advice': None
             },
             {
                 'title': 'xref element rid attribute validation',
@@ -180,25 +160,17 @@
                 'expected_value': 'aff1',
                 'got_value': 'aff1',
                 'message': 'Got aff1, expected aff1',
-<<<<<<< HEAD
-                'advice': None
-=======
-                'advice': 'For each @id="aff1" must have at least one corresponding element which xref[@rid="aff1"]'
->>>>>>> a347313d
-            },
-            {
-                'title': 'element id attribute validation',
-                'xpath': './/*[@id]',
-                'validation_type': 'match',
-                'response': 'OK',
-                'expected_value': 'fig1',
-                'got_value': 'fig1',
-                'message': 'Got fig1, expected fig1',
-<<<<<<< HEAD
-                'advice': None
-=======
-                'advice': 'For each @id="fig1" must have at least one corresponding element which xref[@rid="fig1"]'
->>>>>>> a347313d
+                'advice': None
+            },
+            {
+                'title': 'element id attribute validation',
+                'xpath': './/*[@id]',
+                'validation_type': 'match',
+                'response': 'OK',
+                'expected_value': 'fig1',
+                'got_value': 'fig1',
+                'message': 'Got fig1, expected fig1',
+                'advice': None
             },
             {
                 'title': 'element id attribute validation',
@@ -208,11 +180,7 @@
                 'expected_value': 'table1',
                 'got_value': 'table1',
                 'message': 'Got table1, expected table1',
-<<<<<<< HEAD
-                'advice': None
-=======
-                'advice': 'For each @id="table1" must have at least one corresponding element which xref[@rid="table1"]'
->>>>>>> a347313d
+                'advice': None
             }
         ]
 
@@ -253,25 +221,17 @@
                 'expected_value': 'aff1',
                 'got_value': 'aff1',
                 'message': 'Got aff1, expected aff1',
-<<<<<<< HEAD
-                'advice': None
-=======
-                'advice': 'For each @id="aff1" must have at least one corresponding element which xref[@rid="aff1"]'
->>>>>>> a347313d
-            },
-            {
-                'title': 'element id attribute validation',
-                'xpath': './/*[@id]',
-                'validation_type': 'match',
-                'response': 'OK',
-                'expected_value': 'fig1',
-                'got_value': 'fig1',
-                'message': 'Got fig1, expected fig1',
-<<<<<<< HEAD
-                'advice': None
-=======
-                'advice': 'For each @id="fig1" must have at least one corresponding element which xref[@rid="fig1"]'
->>>>>>> a347313d
+                'advice': None
+            },
+            {
+                'title': 'element id attribute validation',
+                'xpath': './/*[@id]',
+                'validation_type': 'match',
+                'response': 'OK',
+                'expected_value': 'fig1',
+                'got_value': 'fig1',
+                'message': 'Got fig1, expected fig1',
+                'advice': None
             },
             {
                 'title': 'element id attribute validation',
